use crate::{
    bigint,
    vm::errors::{memory_errors::MemoryError, vm_errors::VirtualMachineError},
};
use num_bigint::BigInt;
use num_integer::Integer;
use num_traits::{FromPrimitive, ToPrimitive};

#[derive(Eq, Hash, PartialEq, Clone, Debug)]
pub struct Relocatable {
    pub segment_index: usize,
    pub offset: usize,
}

#[derive(Eq, Hash, PartialEq, Clone, Debug)]
pub enum MaybeRelocatable {
    RelocatableValue(Relocatable),
    Int(BigInt),
}

impl From<(usize, usize)> for Relocatable {
    fn from(index_offset: (usize, usize)) -> Self {
        Relocatable {
            segment_index: index_offset.0,
            offset: index_offset.1,
        }
    }
}

impl From<(usize, usize)> for MaybeRelocatable {
    fn from(index_offset: (usize, usize)) -> Self {
        MaybeRelocatable::RelocatableValue(Relocatable::from(index_offset))
    }
}

impl From<BigInt> for MaybeRelocatable {
    fn from(num: BigInt) -> Self {
        MaybeRelocatable::Int(num)
    }
}

impl MaybeRelocatable {
    ///Adds a bigint to self, then performs mod prime
    pub fn add_int_mod(
        &self,
        other: &BigInt,
        prime: &BigInt,
    ) -> Result<MaybeRelocatable, VirtualMachineError> {
        match *self {
            MaybeRelocatable::Int(ref value) => {
                let mut num = Clone::clone(value);
                num = (other + num).mod_floor(&prime);
                Ok(MaybeRelocatable::Int(num))
            }
            MaybeRelocatable::RelocatableValue(ref rel) => {
                let mut big_offset = rel.offset + other;
                assert!(big_offset >= bigint!(0), "Address offsets cant be negative");
                big_offset = big_offset.mod_floor(&prime);
                let new_offset = match big_offset.to_usize() {
                    Some(usize) => usize,
                    None => return Err(VirtualMachineError::OffsetExeeded(big_offset)),
                };
                Ok(MaybeRelocatable::RelocatableValue(Relocatable {
                    segment_index: rel.segment_index,
                    offset: new_offset,
                }))
            }
        }
    }
    ///Adds a usize to self, then performs mod prime if prime is given
    pub fn add_usize_mod(&self, other: usize, prime: Option<BigInt>) -> MaybeRelocatable {
        match *self {
            MaybeRelocatable::Int(ref value) => {
                let mut num = value + other;
                if let Some(num_prime) = prime {
                    num = num.mod_floor(&num_prime);
                }
                MaybeRelocatable::Int(num)
            }
            MaybeRelocatable::RelocatableValue(ref rel) => {
                let new_offset = rel.offset + other;
                MaybeRelocatable::RelocatableValue(Relocatable {
                    segment_index: rel.segment_index,
                    offset: new_offset,
                })
            }
        }
    }

    ///Adds a MaybeRelocatable to self, then performs mod prime
    /// Cant add two relocatable values
    pub fn add_mod(
        &self,
        other: &MaybeRelocatable,
        prime: &BigInt,
    ) -> Result<MaybeRelocatable, VirtualMachineError> {
        match (self, other) {
<<<<<<< HEAD
            (&MaybeRelocatable::Int(ref num_a_ref), MaybeRelocatable::Int(num_b)) => {
                let num_a = Clone::clone(num_a_ref);
                Ok(MaybeRelocatable::Int((num_a + num_b).mod_floor(&prime)))
=======
            (&MaybeRelocatable::Int(ref num_a), &MaybeRelocatable::Int(ref num_b)) => {
                Ok(MaybeRelocatable::Int((num_a + num_b) % prime))
>>>>>>> 41462063
            }
            (&MaybeRelocatable::RelocatableValue(_), &MaybeRelocatable::RelocatableValue(_)) => {
                Err(VirtualMachineError::RelocatableAdd)
            }
<<<<<<< HEAD
            (&MaybeRelocatable::RelocatableValue(ref rel), MaybeRelocatable::Int(num)) => {
                let big_offset: BigInt = (num + rel.offset).mod_floor(&prime);
                let new_offset = match big_offset.to_usize() {
                    Some(usize) => usize,
                    None => return Err(VirtualMachineError::OffsetExeeded(big_offset)),
                };
                Ok(MaybeRelocatable::RelocatableValue(Relocatable {
                    segment_index: rel.segment_index,
                    offset: new_offset,
                }))
            }
            (&MaybeRelocatable::Int(ref num_ref), MaybeRelocatable::RelocatableValue(rel)) => {
                let big_offset: BigInt = (num_ref + rel.offset).mod_floor(&prime);
=======
            (&MaybeRelocatable::RelocatableValue(ref rel), &MaybeRelocatable::Int(ref num_ref))
            | (&MaybeRelocatable::Int(ref num_ref), &MaybeRelocatable::RelocatableValue(ref rel)) =>
            {
                let big_offset: BigInt = (num_ref + rel.offset) % prime;
>>>>>>> 41462063
                let new_offset = match big_offset.to_usize() {
                    Some(usize) => usize,
                    None => return Err(VirtualMachineError::OffsetExeeded(big_offset)),
                };
                Ok(MaybeRelocatable::RelocatableValue(Relocatable {
                    segment_index: rel.segment_index,
                    offset: new_offset,
                }))
            }
        }
    }
    ///Substracts two MaybeRelocatable values and returns the result as a MaybeRelocatable value.
    /// Only values of the same type may be substracted.
    /// Relocatable values can only be substracted if they belong to the same segment.
    pub fn sub(
        &self,
        other: &MaybeRelocatable,
        prime: BigInt,
    ) -> Result<MaybeRelocatable, VirtualMachineError> {
        match (self, other) {
            (&MaybeRelocatable::Int(ref num_a_ref), &MaybeRelocatable::Int(ref num_b_ref)) => {
                let num_a = Clone::clone(num_a_ref);
                let num_b = Clone::clone(num_b_ref);
                Ok(MaybeRelocatable::Int((num_a - num_b).mod_floor(&prime)))
            }
            (
                MaybeRelocatable::RelocatableValue(rel_a),
                MaybeRelocatable::RelocatableValue(rel_b),
            ) => {
                if rel_a.segment_index == rel_b.segment_index {
                    return Ok(MaybeRelocatable::RelocatableValue(Relocatable {
                        segment_index: rel_a.segment_index,
                        offset: rel_a.offset - rel_b.offset,
                    }));
                }
                Err(VirtualMachineError::DiffIndexSub)
            }
            _ => Err(VirtualMachineError::NotImplemented),
        }
    }
}

///Turns a MaybeRelocatable into a BigInt value
/// If the value is an Int, it will extract the BigInt value from it
/// If the value is Relocatable, it will relocate it using the relocation_table
pub fn relocate_value(
    value: MaybeRelocatable,
    relocation_table: &Vec<usize>,
) -> Result<BigInt, MemoryError> {
    match value {
        MaybeRelocatable::Int(num) => Ok(num),
        MaybeRelocatable::RelocatableValue(relocatable) => {
            if relocation_table.len() <= relocatable.segment_index {
                return Err(MemoryError::Relocation);
            }
            match BigInt::from_usize(
                relocation_table[relocatable.segment_index] + relocatable.offset,
            ) {
                None => Err(MemoryError::Relocation),
                Some(relocated_value) => Ok(relocated_value),
            }
        }
    }
}

#[cfg(test)]
mod tests {
    use super::*;
    use crate::bigint;
    use crate::bigint_str;
    use crate::relocatable;
    use num_bigint::BigInt;
    use num_bigint::Sign;
    use num_traits::FromPrimitive;

    #[test]
    fn add_bigint_to_int() {
        let addr = MaybeRelocatable::from(bigint!(7));
        let added_addr = addr.add_int_mod(&bigint!(2), &bigint!(17));
        assert_eq!(Ok(MaybeRelocatable::Int(bigint!(9))), added_addr);
    }

    #[test]
    fn add_usize_to_int() {
        let addr = MaybeRelocatable::from(bigint!(7));
        let added_addr = addr.add_usize_mod(2, Some(bigint!(17)));
        assert_eq!(MaybeRelocatable::Int(bigint!(9)), added_addr);
    }

    #[test]
    fn add_bigint_to_relocatable() {
        let addr = MaybeRelocatable::RelocatableValue(relocatable!(7, 65));
        let added_addr = addr.add_int_mod(&bigint!(2), &bigint!(121));
        assert_eq!(Ok(MaybeRelocatable::from((7, 67))), added_addr);
    }

    #[test]
    fn add_int_mod_offset_exceeded() {
        let addr = MaybeRelocatable::from((0, 0));
        let error = addr.add_int_mod(
            &bigint_str!(b"18446744073709551616"),
            &bigint_str!(b"18446744073709551617"),
        );
        assert_eq!(
            error,
            Err(VirtualMachineError::OffsetExeeded(bigint_str!(
                b"18446744073709551616"
            )))
        );
        assert_eq!(
            error.unwrap_err().to_string(),
            "Offset 18446744073709551616 exeeds maximum offset value"
        );
    }

    #[test]
    fn add_usize_to_relocatable() {
        let addr = MaybeRelocatable::RelocatableValue(relocatable!(7, 65));
        let added_addr = addr.add_int_mod(&bigint!(2), &bigint!(121));
        assert_eq!(Ok(MaybeRelocatable::from((7, 67))), added_addr);
    }

    #[test]
    fn add_bigint_to_int_prime_mod() {
        let addr = MaybeRelocatable::Int(BigInt::new(
            Sign::Plus,
            vec![
                43680, 0, 0, 0, 0, 0, 0, 2013265920, 4294967289, 4294967295, 4294967295,
                4294967295, 4294967295, 4294967295, 4294967295, 1048575,
            ],
        ));
        let added_addr = addr.add_int_mod(
            &bigint!(1),
            &BigInt::new(
                Sign::Plus,
                vec![
                    4294967089, 4294967295, 4294967295, 4294967295, 4294967295, 4294967295,
                    4294967295, 67108863,
                ],
            ),
        );
        assert_eq!(Ok(MaybeRelocatable::Int(bigint!(4))), added_addr);
    }

    #[test]
    fn add_bigint_to_relocatable_prime() {
        let addr = MaybeRelocatable::RelocatableValue(relocatable!(1, 9));
        let added_addr = addr.add_int_mod(
            &BigInt::new(Sign::Plus, vec![1, 0, 0, 0, 0, 0, 17, 134217728]),
            &BigInt::new(Sign::Plus, vec![1, 0, 0, 0, 0, 0, 17, 134217728]),
        );
        assert_eq!(
            Ok(MaybeRelocatable::RelocatableValue(relocatable!(1, 9))),
            added_addr
        );
    }

    #[test]
    fn add_int_to_int() {
        let addr_a = &MaybeRelocatable::from(bigint!(7));
        let addr_b = &MaybeRelocatable::from(bigint!(17));
        let added_addr = addr_a.add_mod(addr_b, &bigint!(71));
        assert_eq!(Ok(MaybeRelocatable::from(bigint!(24))), added_addr);
    }

    #[test]
    fn add_int_to_int_prime() {
        let addr_a = &MaybeRelocatable::Int(BigInt::new(
            Sign::Plus,
            vec![1, 0, 0, 0, 0, 0, 17, 134217728],
        ));
        let addr_b = &MaybeRelocatable::from(bigint!(17));
        let added_addr = addr_a.add_mod(
            addr_b,
            &BigInt::new(Sign::Plus, vec![1, 0, 0, 0, 0, 0, 17, 134217728]),
        );
        assert_eq!(Ok(MaybeRelocatable::from(bigint!(17))), added_addr);
    }

    #[test]
    fn add_relocatable_to_relocatable_should_fail() {
        let addr_a = &MaybeRelocatable::from((7, 5));
        let addr_b = &MaybeRelocatable::RelocatableValue(relocatable!(7, 10));
        let error = addr_a.add_mod(addr_b, &bigint!(17));
        assert_eq!(error, Err(VirtualMachineError::RelocatableAdd));
        assert_eq!(
            error.unwrap_err().to_string(),
            "Cannot add two relocatable values"
        );
    }

    #[test]
    fn add_int_to_relocatable() {
        let addr_a = &MaybeRelocatable::from((7, 7));
        let addr_b = &MaybeRelocatable::from(bigint!(10));
        let added_addr = addr_a.add_mod(addr_b, &bigint!(21));
        assert_eq!(
            Ok(MaybeRelocatable::RelocatableValue(relocatable!(7, 17))),
            added_addr
        );
    }

    #[test]
    fn add_relocatable_to_int() {
        let addr_a = &MaybeRelocatable::from(bigint!(10));
        let addr_b = &MaybeRelocatable::RelocatableValue(relocatable!(7, 7));
        let added_addr = addr_a.add_mod(addr_b, &bigint!(21));
        assert_eq!(
            Ok(MaybeRelocatable::RelocatableValue(relocatable!(7, 17))),
            added_addr
        );
    }

    #[test]
    fn add_int_to_relocatable_prime() {
        let addr_a = &MaybeRelocatable::from((7, 14));
        let addr_b = &MaybeRelocatable::Int(BigInt::new(
            Sign::Plus,
            vec![1, 0, 0, 0, 0, 0, 17, 134217728],
        ));
        let added_addr = addr_a.add_mod(
            addr_b,
            &BigInt::new(Sign::Plus, vec![1, 0, 0, 0, 0, 0, 17, 134217728]),
        );
        assert_eq!(
            Ok(MaybeRelocatable::RelocatableValue(relocatable!(7, 14))),
            added_addr
        );
    }

    #[test]
    fn add_int_rel_int_offset_exceeded() {
        let addr = MaybeRelocatable::from((0, 0));
        let error = addr.add_mod(
            &MaybeRelocatable::from(bigint_str!(b"18446744073709551616")),
            &bigint_str!(b"18446744073709551617"),
        );
        assert_eq!(
            error,
            Err(VirtualMachineError::OffsetExeeded(bigint_str!(
                b"18446744073709551616"
            )))
        );
    }

    #[test]
    fn add_int_int_rel_offset_exceeded() {
        let addr = MaybeRelocatable::Int(bigint_str!(b"18446744073709551616"));
        let relocatable = Relocatable {
            offset: 0,
            segment_index: 0,
        };
        let error = addr.add_mod(
            &MaybeRelocatable::RelocatableValue(relocatable),
            &bigint_str!(b"18446744073709551617"),
        );
        assert_eq!(
            error,
            Err(VirtualMachineError::OffsetExeeded(bigint_str!(
                b"18446744073709551616"
            )))
        );
    }

    #[test]
    fn sub_int_from_int() {
        let addr_a = &MaybeRelocatable::from(bigint!(7));
        let addr_b = &MaybeRelocatable::from(bigint!(5));
        let sub_addr = addr_a.sub(addr_b, bigint!(23));
        assert_eq!(Ok(MaybeRelocatable::from(bigint!(2))), sub_addr);
    }

    #[test]
    fn sub_relocatable_from_relocatable_same_offset() {
        let addr_a = &MaybeRelocatable::from((7, 17));
        let addr_b = &MaybeRelocatable::from((7, 7));
        let sub_addr = addr_a.sub(addr_b, bigint!(23));
        assert_eq!(
            Ok(MaybeRelocatable::RelocatableValue(relocatable!(7, 10))),
            sub_addr
        );
    }

    #[test]
    fn sub_relocatable_from_relocatable_diff_offset() {
        let addr_a = &MaybeRelocatable::from((7, 17));
        let addr_b = &MaybeRelocatable::from((8, 7));
        let error = addr_a.sub(addr_b, bigint!(23));
        assert_eq!(error, Err(VirtualMachineError::DiffIndexSub));
        assert_eq!(
            error.unwrap_err().to_string(),
            "Can only subtract two relocatable values of the same segment"
        );
    }

    #[test]
    fn sub_int_addr_ref_from_relocatable_addr_ref() {
        let addr_a = &MaybeRelocatable::from((7, 17));
        let addr_b = &MaybeRelocatable::from(bigint!(5));
        let error = addr_a.sub(addr_b, bigint!(23));
        assert_eq!(error, Err(VirtualMachineError::NotImplemented));
        assert_eq!(error.unwrap_err().to_string(), "This is not implemented");
    }

    #[test]
    fn relocate_relocatable_value() {
        let value = MaybeRelocatable::from((2, 7));
        let relocation_table = vec![1, 2, 5];
        assert_eq!(relocate_value(value, &relocation_table), Ok(bigint!(12)));
    }

    #[test]
    fn relocate_int_value() {
        let value = MaybeRelocatable::from(bigint!(7));
        let relocation_table = vec![1, 2, 5];
        assert_eq!(relocate_value(value, &relocation_table), Ok(bigint!(7)));
    }

    #[test]
    fn relocate_relocatable_value_no_relocation() {
        let value = MaybeRelocatable::from((2, 7));
        let relocation_table = vec![1, 2];
        assert_eq!(
            relocate_value(value, &relocation_table),
            Err(MemoryError::Relocation)
        );
    }
}<|MERGE_RESOLUTION|>--- conflicted
+++ resolved
@@ -95,38 +95,17 @@
         prime: &BigInt,
     ) -> Result<MaybeRelocatable, VirtualMachineError> {
         match (self, other) {
-<<<<<<< HEAD
             (&MaybeRelocatable::Int(ref num_a_ref), MaybeRelocatable::Int(num_b)) => {
                 let num_a = Clone::clone(num_a_ref);
                 Ok(MaybeRelocatable::Int((num_a + num_b).mod_floor(&prime)))
-=======
-            (&MaybeRelocatable::Int(ref num_a), &MaybeRelocatable::Int(ref num_b)) => {
-                Ok(MaybeRelocatable::Int((num_a + num_b) % prime))
->>>>>>> 41462063
             }
             (&MaybeRelocatable::RelocatableValue(_), &MaybeRelocatable::RelocatableValue(_)) => {
                 Err(VirtualMachineError::RelocatableAdd)
             }
-<<<<<<< HEAD
-            (&MaybeRelocatable::RelocatableValue(ref rel), MaybeRelocatable::Int(num)) => {
-                let big_offset: BigInt = (num + rel.offset).mod_floor(&prime);
-                let new_offset = match big_offset.to_usize() {
-                    Some(usize) => usize,
-                    None => return Err(VirtualMachineError::OffsetExeeded(big_offset)),
-                };
-                Ok(MaybeRelocatable::RelocatableValue(Relocatable {
-                    segment_index: rel.segment_index,
-                    offset: new_offset,
-                }))
-            }
-            (&MaybeRelocatable::Int(ref num_ref), MaybeRelocatable::RelocatableValue(rel)) => {
-                let big_offset: BigInt = (num_ref + rel.offset).mod_floor(&prime);
-=======
             (&MaybeRelocatable::RelocatableValue(ref rel), &MaybeRelocatable::Int(ref num_ref))
             | (&MaybeRelocatable::Int(ref num_ref), &MaybeRelocatable::RelocatableValue(ref rel)) =>
             {
                 let big_offset: BigInt = (num_ref + rel.offset) % prime;
->>>>>>> 41462063
                 let new_offset = match big_offset.to_usize() {
                     Some(usize) => usize,
                     None => return Err(VirtualMachineError::OffsetExeeded(big_offset)),

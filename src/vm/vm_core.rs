use crate::bigint;
use crate::vm::decoder::decode_instruction;
use crate::vm::instruction::{ApUpdate, FpUpdate, Instruction, Opcode, PcUpdate, Res};
use crate::vm::relocatable::MaybeRelocatable;
use crate::vm::run_context::RunContext;
use crate::vm::trace_entry::TraceEntry;
use crate::vm::validated_memory_dict::ValidatedMemoryDict;
use num_bigint::BigInt;
use num_traits::FromPrimitive;
use num_traits::ToPrimitive;
use std::fmt;

#[derive(PartialEq)]
pub struct Operands {
    dst: MaybeRelocatable,
    res: Option<MaybeRelocatable>,
    op0: MaybeRelocatable,
    op1: MaybeRelocatable,
}

#[allow(dead_code)]
struct Rule {
    func: fn(&VirtualMachine, &MaybeRelocatable, &()) -> Option<MaybeRelocatable>,
}

pub struct VirtualMachine {
    run_context: RunContext,
    prime: BigInt,
    //builtin_runners: Option<HashMap<String, BuiltinRunner>>,
    //exec_scopes: Vec<HashMap<..., ...>>,
    //enter_scope: ,
    //hints: HashMap<MaybeRelocatable, Vec<CompiledHint>>,
    //hint_locals: HashMap<..., ...>,
    //hint_pc_and_index: HashMap<i64, (MaybeRelocatable, i64)>,
    //static_locals: Option<HashMap<..., ...>>,
    //intruction_debug_info: HashMap<MaybeRelocatable, InstructionLocation>,
    //debug_file_contents: HashMap<String, String>,
    //error_message_attributes: Vec<VmAttributeScope>,
    //program: ProgramBase,
    _program_base: Option<MaybeRelocatable>,
    validated_memory: ValidatedMemoryDict,
    //auto_deduction: HashMap<BigInt, Vec<(Rule, ())>>,
    accessed_addresses: Vec<MaybeRelocatable>,
    trace: Vec<TraceEntry>,
    current_step: BigInt,
    skip_instruction_execution: bool,
}

#[allow(dead_code)]
impl VirtualMachine {
    fn update_fp(&mut self, instruction: &Instruction, operands: &Operands) {
        let new_fp: MaybeRelocatable = match instruction.fp_update {
            FpUpdate::APPlus2 => self.run_context.ap.add_num_addr(bigint!(2), None),
            FpUpdate::Dst => operands.dst.clone(),
            FpUpdate::Regular => return,
        };
        self.run_context.fp = new_fp;
    }

    fn update_ap(
        &mut self,
        instruction: &Instruction,
        operands: &Operands,
    ) -> Result<(), VirtualMachineError> {
        let new_ap: MaybeRelocatable = match instruction.ap_update {
            ApUpdate::Add => match operands.res.clone() {
                Some(res) => self
                    .run_context
                    .ap
                    .add_addr(res, Some(self.prime.clone()))?,

                None => return Err(VirtualMachineError::UnconstrainedResAdd),
            },
            ApUpdate::Add1 => self.run_context.ap.add_num_addr(bigint!(1), None),
            ApUpdate::Add2 => self.run_context.ap.add_num_addr(bigint!(2), None),
            ApUpdate::Regular => return Ok(()),
        };
        self.run_context.ap = new_ap % self.prime.clone();
        Ok(())
    }

    fn update_pc(
        &mut self,
        instruction: &Instruction,
        operands: &Operands,
    ) -> Result<(), VirtualMachineError> {
        let new_pc: MaybeRelocatable = match instruction.pc_update {
            PcUpdate::Regular => self
                .run_context
                .pc
                .add_num_addr(bigint!(Instruction::size(instruction)), None),
            PcUpdate::Jump => match operands.res.clone() {
                Some(res) => res,
                None => return Err(VirtualMachineError::UnconstrainedResJump),
            },
            PcUpdate::JumpRel => match operands.res.clone() {
                Some(res) => match res {
                    MaybeRelocatable::Int(num_res) => {
                        self.run_context.pc.add_num_addr(num_res, None)
                    }

                    _ => return Err(VirtualMachineError::PureValue),
                },
                None => return Err(VirtualMachineError::UnconstrainedResJumpRel),
            },
<<<<<<< HEAD
            PcUpdate::JNZ => match VirtualMachine::is_zero(operands.dst.clone())? {
=======
            PcUpdate::Jnz => match VirtualMachine::is_zero(operands.res.clone())? {
>>>>>>> 0ccacc19
                true => self
                    .run_context
                    .pc
                    .add_num_addr(bigint!(Instruction::size(instruction)), None),
                false => (self.run_context.pc.add_addr(operands.op1.clone(), None))?,
            },
        };
        self.run_context.pc = new_pc % self.prime.clone();
        Ok(())
    }

    fn update_registers(
        &mut self,
        instruction: Instruction,
        operands: Operands,
    ) -> Result<(), VirtualMachineError> {
        self.update_fp(&instruction, &operands);
        self.update_ap(&instruction, &operands)?;
        self.update_pc(&instruction, &operands)?;
        Ok(())
    }

    /// Returns true if the value is zero
<<<<<<< HEAD
    /// Used for JNZ instructions
    fn is_zero(addr: MaybeRelocatable) -> Result<bool, VirtualMachineError> {
        match addr {
            MaybeRelocatable::Int(num) => return Ok(num == bigint!(0)),
            MaybeRelocatable::RelocatableValue(rel_value) => {
                if rel_value.offset >= bigint!(0) {
                    Ok(false)
                } else {
                    Err(VirtualMachineError::PureValueError)
=======
    /// Used for Jnz instructions
    fn is_zero(addr: Option<MaybeRelocatable>) -> Result<bool, VirtualMachineError> {
        if let Some(value) = addr {
            match value {
                MaybeRelocatable::Int(num) => return Ok(num == bigint!(0)),
                MaybeRelocatable::RelocatableValue(rel_value) => {
                    if rel_value.offset >= bigint!(0) {
                        return Ok(false);
                    } else {
                        return Err(VirtualMachineError::PureValue);
                    }
>>>>>>> 0ccacc19
                }
            }
        }
<<<<<<< HEAD
=======
        Err(VirtualMachineError::NotImplemented)
>>>>>>> 0ccacc19
    }

    ///Returns a tuple (deduced_op0, deduced_res).
    ///Deduces the value of op0 if possible (based on dst and op1). Otherwise, returns None.
    ///If res was already deduced, returns its deduced value as well.
    fn deduce_op0(
        &self,
        instruction: &Instruction,
        dst: Option<&MaybeRelocatable>,
        op1: Option<&MaybeRelocatable>,
    ) -> Result<(Option<MaybeRelocatable>, Option<MaybeRelocatable>), VirtualMachineError> {
        match instruction.opcode {
            Opcode::Call => {
                return Ok((
                    Some(
                        self.run_context
                            .pc
                            .add_num_addr(bigint!(Instruction::size(instruction)), None),
                    ),
                    None,
                ))
            }
            Opcode::AssertEq => {
                match instruction.res {
                    Res::Add => {
                        if let (Some(dst_addr), Some(op1_addr)) = (dst, op1) {
                            return Ok((
                                Some((dst_addr.sub_addr(op1_addr))? % self.prime.clone()),
                                Some(dst_addr.clone()),
                            ));
                        }
                    }
                    Res::Mul => {
                        if let (Some(dst_addr), Some(op1_addr)) = (dst, op1) {
                            if let (
                                MaybeRelocatable::Int(num_dst),
                                MaybeRelocatable::Int(ref num_op1_ref),
                            ) = (dst_addr, op1_addr)
                            {
                                let num_op1 = Clone::clone(num_op1_ref);
                                if num_op1 != bigint!(0) {
                                    return Ok((
                                        Some(
                                            MaybeRelocatable::Int(num_dst / num_op1)
                                                % self.prime.clone(),
                                        ),
                                        Some(dst_addr.clone()),
                                    ));
                                }
                            }
                        }
                    }
                    _ => (),
                };
            }
            _ => (),
        };
        Ok((None, None))
    }

    /// Returns a tuple (deduced_op1, deduced_res).
    ///Deduces the value of op1 if possible (based on dst and op0). Otherwise, returns None.
    ///If res was already deduced, returns its deduced value as well.
    fn deduce_op1(
        &self,
        instruction: &Instruction,
        dst: Option<&MaybeRelocatable>,
        op0: Option<MaybeRelocatable>,
    ) -> Result<(Option<MaybeRelocatable>, Option<MaybeRelocatable>), VirtualMachineError> {
        if let Opcode::AssertEq = instruction.opcode {
            match instruction.res {
                Res::Op1 => {
                    if let Some(dst_addr) = dst {
                        return Ok((Some(dst_addr.clone()), Some(dst_addr.clone())));
                    }
                }
                Res::Add => {
                    if let (Some(dst_addr), Some(op0_addr)) = (dst, op0) {
                        return Ok((
                            Some((dst_addr.sub_addr(&op0_addr))?),
                            Some(dst_addr.clone()),
                        ));
                    }
                }
                Res::Mul => {
                    if let (Some(dst_addr), Some(op0_addr)) = (dst, op0) {
                        if let (MaybeRelocatable::Int(num_dst), MaybeRelocatable::Int(num_op0)) =
                            (dst_addr, op0_addr)
                        {
                            if num_op0 != bigint!(0) {
                                return Ok((
                                    Some(
                                        MaybeRelocatable::Int(num_dst / num_op0)
                                            % self.prime.clone(),
                                    ),
                                    Some(dst_addr.clone()),
                                ));
                            }
                        }
                    }
                }
                _ => (),
            };
        };
        Ok((None, None))
    }

    ///Computes the value of res if possible
    fn compute_res(
        &self,
        instruction: &Instruction,
        op0: &MaybeRelocatable,
        op1: &MaybeRelocatable,
    ) -> Result<Option<MaybeRelocatable>, VirtualMachineError> {
        match instruction.res {
            Res::Op1 => Ok(Some(op1.clone())),
            Res::Add => Ok(Some(op0.add_addr(op1.clone(), Some(self.prime.clone()))?)),
            Res::Mul => {
                if let (MaybeRelocatable::Int(num_op0), MaybeRelocatable::Int(num_op1)) = (op0, op1)
                {
                    return Ok(Some(
                        MaybeRelocatable::Int(num_op0 * num_op1) % self.prime.clone(),
                    ));
                }
                Err(VirtualMachineError::PureValue)
            }
            Res::Unconstrained => Ok(None),
        }
    }

    fn deduce_dst(
        &self,
        instruction: &Instruction,
        res: Option<&MaybeRelocatable>,
    ) -> Option<MaybeRelocatable> {
        match instruction.opcode {
            Opcode::AssertEq => {
                if let Some(res_addr) = res {
                    return Some(res_addr.clone());
                }
            }
            Opcode::Call => return Some(self.run_context.fp.clone()),
            _ => (),
        };
        None
    }

    fn opcode_assertions(&self, instruction: &Instruction, operands: &Operands) {
        match instruction.opcode {
            Opcode::AssertEq => {
                match &operands.res {
                    None => panic!("Res.UNCONSTRAINED cannot be used with Opcode.ASSERT_EQ"),
                    Some(res) => {
                        if let (MaybeRelocatable::Int(res_num), MaybeRelocatable::Int(dst_num)) =
                            (res, &operands.dst)
                        {
                            if res_num != dst_num {
                                panic!(
                                    "An ASSERT_EQ instruction failed: {} != {}",
                                    res_num, dst_num
                                );
                            };
                        };
                    }
                };
            }
            Opcode::Call => {
                if let (MaybeRelocatable::Int(op0_num), MaybeRelocatable::Int(run_pc)) =
                    (&operands.op0, &self.run_context.pc)
                {
                    let return_pc = run_pc + bigint!(instruction.size());
                    if op0_num != &return_pc {
                        panic!("Call failed to write return-pc (inconsistent op0): {} != {}. Did you forget to increment ap?", op0_num, return_pc);
                    };
                };

                if let (MaybeRelocatable::Int(return_fp), MaybeRelocatable::Int(dst_num)) =
                    (&self.run_context.fp, &operands.dst)
                {
                    if dst_num != return_fp {
                        panic!("Call failed to write return-fp (inconsistent dst): fp->{} != dst->{}. Did you forget to increment ap?",return_fp,dst_num);
                    };
                };
            }
            _ => {}
        }
    }

    fn run_instruction(&mut self, instruction: Instruction) -> Result<(), VirtualMachineError> {
        let (operands, operands_mem_addresses) = self.compute_operands(&instruction)?;
        self.opcode_assertions(&instruction, &operands);
        self.trace.push(TraceEntry {
            pc: self.run_context.pc.clone(),
            ap: self.run_context.ap.clone(),
            fp: self.run_context.fp.clone(),
        });
        for addr in operands_mem_addresses.iter() {
            if !self.accessed_addresses.contains(addr) {
                self.accessed_addresses.push(addr.clone());
            }
        }
        if !self.accessed_addresses.contains(&self.run_context.pc) {
            self.accessed_addresses.push(self.run_context.pc.clone());
        }
        self.update_registers(instruction, operands)?;
        self.current_step += bigint!(1);
        Ok(())
    }

    fn decode_current_instruction(&self) -> Result<Instruction, VirtualMachineError> {
        let (instruction_ref, imm) = self.run_context.get_instruction_encoding()?;
        let instruction = instruction_ref.clone().to_i64().unwrap();
        if let Some(&MaybeRelocatable::Int(ref imm_ref)) = imm {
            return Ok(decode_instruction(instruction, Some(imm_ref.clone())));
        }
        Ok(decode_instruction(instruction, None))
    }

    pub fn step(&mut self) -> Result<(), VirtualMachineError> {
        self.skip_instruction_execution = false;
        //TODO: Hint Management
        let instruction = self.decode_current_instruction()?;
        self.run_instruction(instruction)?;
        Ok(())
    }
    /// Compute operands and result, trying to deduce them if normal memory access returns a None
    /// value.
    pub fn compute_operands(
        &mut self,
        instruction: &Instruction,
    ) -> Result<(Operands, Vec<MaybeRelocatable>), VirtualMachineError> {
        let dst_addr: MaybeRelocatable = self.run_context.compute_dst_addr(instruction);
        let mut dst: Option<MaybeRelocatable> = self.validated_memory.get(&dst_addr).cloned();
        let op0_addr: MaybeRelocatable = self.run_context.compute_op0_addr(instruction);
        let mut op0: Option<MaybeRelocatable> = self.validated_memory.get(&op0_addr).cloned();
        let op1_addr: MaybeRelocatable = self
            .run_context
            .compute_op1_addr(instruction, op0.as_ref())?;
        let mut op1: Option<MaybeRelocatable> = self.validated_memory.get(&op1_addr).cloned();
        let mut res: Option<MaybeRelocatable> = None;

        let should_update_dst = matches!(dst, None);
        let should_update_op0 = matches!(op0, None);
        let should_update_op1 = matches!(op1, None);

        if matches!(op0, None) {
            (op0, res) = self.deduce_op0(instruction, dst.as_ref(), op1.as_ref())?;
        }

        if matches!(op1, None) {
            let deduced_operand = self.deduce_op1(instruction, dst.as_ref(), op0.clone())?;
            op1 = deduced_operand.0;
            if matches!(res, None) {
                res = deduced_operand.1;
            }
        }

        assert!(matches!(op0, Some(_)), "Couldn't compute or deduce op0");
        assert!(matches!(op1, Some(_)), "Couldn't compute or deduce op1");

        if matches!(res, None) {
            res = self.compute_res(instruction, op0.as_ref().unwrap(), op1.as_ref().unwrap())?;
        }

        if matches!(dst, None) {
            match instruction.opcode {
                Opcode::AssertEq if matches!(res, Some(_)) => dst = res.clone(),
                Opcode::Call => dst = Some(self.run_context.fp.clone()),
                _ => panic!("Couldn't get or load dst"),
            }
        }

        if should_update_dst {
            self.validated_memory
                .insert(&dst_addr, dst.as_ref().unwrap());
        }
        if should_update_op0 {
            self.validated_memory
                .insert(&op0_addr, op0.as_ref().unwrap());
        }
        if should_update_op1 {
            self.validated_memory
                .insert(&op1_addr, op1.as_ref().unwrap());
        }

        Ok((
            Operands {
                dst: dst.unwrap(),
                op0: op0.unwrap(),
                op1: op1.unwrap(),
                res,
            },
            [dst_addr, op0_addr, op1_addr].to_vec(),
        ))
    }
}

#[derive(Debug, PartialEq)]
#[allow(dead_code)]
pub enum VirtualMachineError {
    //InvalidInstructionEncoding(MaybeRelocatable), Impl fmt for MaybeRelocatable
    InvalidInstructionEncoding,
    InvalidDstReg,
    InvalidOp0Reg,
    InvalidOp1Reg,
    ImmShouldBe1,
    UnknownOp0,
    InvalidFpUpdate,
    InvalidApUpdate,
    InvalidPcUpdate,
    UnconstrainedResAdd,
    UnconstrainedResJump,
    UnconstrainedResJumpRel,
    PureValue,
    InvalidRes,
    RelocatableAdd,
    NotImplemented,
    DiffIndexSub,
}

impl fmt::Display for VirtualMachineError {
    fn fmt(&self, f: &mut fmt::Formatter) -> fmt::Result {
        match *self {
            //VirtualMachineError::InvalidInstructionEncoding(arg) => write!(f, "Instruction should be an int. Found: {}", arg),
            VirtualMachineError::InvalidInstructionEncoding => {
                write!(f, "Instruction should be an int. Found:")
            }
            VirtualMachineError::InvalidDstReg => write!(f, "Invalid dst_register value"),
            VirtualMachineError::InvalidOp0Reg => write!(f, "Invalid op0_register value"),
            VirtualMachineError::InvalidOp1Reg => write!(f, "Invalid op1_register value"),
            VirtualMachineError::ImmShouldBe1 => {
                write!(f, "In immediate mode, off2 should be 1")
            }
            VirtualMachineError::UnknownOp0 => {
                write!(f, "op0 must be known in double dereference")
            }
            VirtualMachineError::InvalidFpUpdate => write!(f, "Invalid fp_update value"),
            VirtualMachineError::InvalidApUpdate => write!(f, "Invalid ap_update value"),
            VirtualMachineError::InvalidPcUpdate => write!(f, "Invalid pc_update value"),
            VirtualMachineError::UnconstrainedResAdd => {
                write!(f, "Res.UNCONSTRAINED cannot be used with ApUpdate.ADD")
            }
            VirtualMachineError::UnconstrainedResJump => {
                write!(f, "Res.UNCONSTRAINED cannot be used with PcUpdate.JUMP")
            }
            VirtualMachineError::UnconstrainedResJumpRel => {
                write!(f, "Res.UNCONSTRAINED cannot be used with PcUpdate.JUMP_REL")
            }
            VirtualMachineError::InvalidRes => write!(f, "Invalid res value"),
            VirtualMachineError::RelocatableAdd => {
                write!(f, "Cannot add two relocatable values")
            }
            VirtualMachineError::NotImplemented => write!(f, "This is not implemented"),
            VirtualMachineError::PureValue => Ok(()), //TODO
            VirtualMachineError::DiffIndexSub => write!(
                f,
                "Can only subtract two relocatable values of the same segment"
            ),
        }
    }
}

#[cfg(test)]
mod tests {
    use super::*;
    use crate::vm::instruction::{ApUpdate, FpUpdate, Op1Addr, Opcode, PcUpdate, Register, Res};
    use crate::vm::memory::Memory;
    use crate::vm::relocatable::Relocatable;
    use crate::{bigint64, bigint_str};
    use num_bigint::Sign;

    #[test]
    fn update_fp_ap_plus2() {
        let instruction = Instruction {
            off0: bigint!(1),
            off1: bigint!(2),
            off2: bigint!(3),
            imm: None,
            dst_register: Register::FP,
            op0_register: Register::AP,
            op1_addr: Op1Addr::AP,
            res: Res::Add,
            pc_update: PcUpdate::Regular,
            ap_update: ApUpdate::Regular,
            fp_update: FpUpdate::APPlus2,
            opcode: Opcode::NOp,
        };

        let operands = Operands {
            dst: MaybeRelocatable::Int(bigint!(11)),
            res: Some(MaybeRelocatable::Int(bigint!(8))),
            op0: MaybeRelocatable::Int(bigint!(9)),
            op1: MaybeRelocatable::Int(bigint!(10)),
        };

        let run_context = RunContext {
            memory: Memory::new(),
            pc: MaybeRelocatable::Int(bigint!(4)),
            ap: MaybeRelocatable::Int(bigint!(5)),
            fp: MaybeRelocatable::Int(bigint!(6)),
            prime: bigint!(127),
        };

        let mut vm = VirtualMachine {
            run_context: run_context,
            prime: bigint!(127),
            _program_base: None,
            validated_memory: ValidatedMemoryDict::new(),
            accessed_addresses: Vec::<MaybeRelocatable>::new(),
            trace: Vec::<TraceEntry>::new(),
            current_step: bigint!(1),
            skip_instruction_execution: false,
        };

        vm.update_fp(&instruction, &operands);
        assert_eq!(vm.run_context.fp, MaybeRelocatable::Int(bigint!(7)))
    }

    #[test]
    fn update_fp_dst() {
        let instruction = Instruction {
            off0: bigint!(1),
            off1: bigint!(2),
            off2: bigint!(3),
            imm: None,
            dst_register: Register::FP,
            op0_register: Register::AP,
            op1_addr: Op1Addr::AP,
            res: Res::Add,
            pc_update: PcUpdate::Regular,
            ap_update: ApUpdate::Regular,
            fp_update: FpUpdate::Dst,
            opcode: Opcode::NOp,
        };

        let operands = Operands {
            dst: MaybeRelocatable::Int(bigint!(11)),
            res: Some(MaybeRelocatable::Int(bigint!(8))),
            op0: MaybeRelocatable::Int(bigint!(9)),
            op1: MaybeRelocatable::Int(bigint!(10)),
        };

        let run_context = RunContext {
            memory: Memory::new(),
            pc: MaybeRelocatable::Int(bigint!(4)),
            ap: MaybeRelocatable::Int(bigint!(5)),
            fp: MaybeRelocatable::Int(bigint!(6)),
            prime: bigint!(127),
        };

        let mut vm = VirtualMachine {
            run_context: run_context,
            prime: bigint!(127),
            _program_base: None,
            validated_memory: ValidatedMemoryDict::new(),
            accessed_addresses: Vec::<MaybeRelocatable>::new(),
            trace: Vec::<TraceEntry>::new(),
            current_step: bigint!(1),
            skip_instruction_execution: false,
        };

        vm.update_fp(&instruction, &operands);
        assert_eq!(vm.run_context.fp, MaybeRelocatable::Int(bigint!(11)))
    }

    #[test]
    fn update_fp_regular() {
        let instruction = Instruction {
            off0: bigint!(1),
            off1: bigint!(2),
            off2: bigint!(3),
            imm: None,
            dst_register: Register::FP,
            op0_register: Register::AP,
            op1_addr: Op1Addr::AP,
            res: Res::Add,
            pc_update: PcUpdate::Regular,
            ap_update: ApUpdate::Regular,
            fp_update: FpUpdate::Regular,
            opcode: Opcode::NOp,
        };

        let operands = Operands {
            dst: MaybeRelocatable::Int(bigint!(11)),
            res: Some(MaybeRelocatable::Int(bigint!(8))),
            op0: MaybeRelocatable::Int(bigint!(9)),
            op1: MaybeRelocatable::Int(bigint!(10)),
        };

        let run_context = RunContext {
            memory: Memory::new(),
            pc: MaybeRelocatable::Int(bigint!(4)),
            ap: MaybeRelocatable::Int(bigint!(5)),
            fp: MaybeRelocatable::Int(bigint!(6)),
            prime: bigint!(127),
        };

        let mut vm = VirtualMachine {
            run_context: run_context,
            prime: bigint!(127),
            _program_base: None,
            validated_memory: ValidatedMemoryDict::new(),
            accessed_addresses: Vec::<MaybeRelocatable>::new(),
            trace: Vec::<TraceEntry>::new(),
            current_step: bigint!(1),
            skip_instruction_execution: false,
        };

        vm.update_fp(&instruction, &operands);
        assert_eq!(vm.run_context.fp, MaybeRelocatable::Int(bigint!(6)))
    }

    #[test]
    fn update_ap_add_with_res() {
        let instruction = Instruction {
            off0: bigint!(1),
            off1: bigint!(2),
            off2: bigint!(3),
            imm: None,
            dst_register: Register::FP,
            op0_register: Register::AP,
            op1_addr: Op1Addr::AP,
            res: Res::Add,
            pc_update: PcUpdate::Regular,
            ap_update: ApUpdate::Add,
            fp_update: FpUpdate::Regular,
            opcode: Opcode::NOp,
        };

        let operands = Operands {
            dst: MaybeRelocatable::Int(bigint!(11)),
            res: Some(MaybeRelocatable::Int(bigint!(8))),
            op0: MaybeRelocatable::Int(bigint!(9)),
            op1: MaybeRelocatable::Int(bigint!(10)),
        };

        let run_context = RunContext {
            memory: Memory::new(),
            pc: MaybeRelocatable::Int(bigint!(4)),
            ap: MaybeRelocatable::Int(bigint!(5)),
            fp: MaybeRelocatable::Int(bigint!(6)),
            prime: bigint!(127),
        };

        let mut vm = VirtualMachine {
            run_context: run_context,
            prime: bigint!(127),
            _program_base: None,
            validated_memory: ValidatedMemoryDict::new(),
            accessed_addresses: Vec::<MaybeRelocatable>::new(),
            trace: Vec::<TraceEntry>::new(),
            current_step: bigint!(1),
            skip_instruction_execution: false,
        };

        assert_eq!(Ok(()), vm.update_ap(&instruction, &operands));
        assert_eq!(vm.run_context.ap, MaybeRelocatable::Int(bigint!(13)));
    }

    #[test]
    fn update_ap_add_without_res() {
        let instruction = Instruction {
            off0: bigint!(1),
            off1: bigint!(2),
            off2: bigint!(3),
            imm: None,
            dst_register: Register::FP,
            op0_register: Register::AP,
            op1_addr: Op1Addr::AP,
            res: Res::Add,
            pc_update: PcUpdate::Regular,
            ap_update: ApUpdate::Add,
            fp_update: FpUpdate::Regular,
            opcode: Opcode::NOp,
        };

        let operands = Operands {
            dst: MaybeRelocatable::Int(bigint!(11)),
            res: None,
            op0: MaybeRelocatable::Int(bigint!(9)),
            op1: MaybeRelocatable::Int(bigint!(10)),
        };

        let run_context = RunContext {
            memory: Memory::new(),
            pc: MaybeRelocatable::Int(bigint!(4)),
            ap: MaybeRelocatable::Int(bigint!(5)),
            fp: MaybeRelocatable::Int(bigint!(6)),
            prime: bigint!(127),
        };

        let mut vm = VirtualMachine {
            run_context: run_context,
            prime: bigint!(127),
            _program_base: None,
            validated_memory: ValidatedMemoryDict::new(),
            accessed_addresses: Vec::<MaybeRelocatable>::new(),
            trace: Vec::<TraceEntry>::new(),
            current_step: bigint!(1),
            skip_instruction_execution: false,
        };

        assert_eq!(
            Err(VirtualMachineError::UnconstrainedResAdd),
            vm.update_ap(&instruction, &operands)
        );
    }

    #[test]
    fn update_ap_add1() {
        let instruction = Instruction {
            off0: bigint!(1),
            off1: bigint!(2),
            off2: bigint!(3),
            imm: None,
            dst_register: Register::FP,
            op0_register: Register::AP,
            op1_addr: Op1Addr::AP,
            res: Res::Add,
            pc_update: PcUpdate::Regular,
            ap_update: ApUpdate::Add1,
            fp_update: FpUpdate::Regular,
            opcode: Opcode::NOp,
        };

        let operands = Operands {
            dst: MaybeRelocatable::Int(bigint!(11)),
            res: Some(MaybeRelocatable::Int(bigint!(8))),
            op0: MaybeRelocatable::Int(bigint!(9)),
            op1: MaybeRelocatable::Int(bigint!(10)),
        };

        let run_context = RunContext {
            memory: Memory::new(),
            pc: MaybeRelocatable::Int(bigint!(4)),
            ap: MaybeRelocatable::Int(bigint!(5)),
            fp: MaybeRelocatable::Int(bigint!(6)),
            prime: bigint!(127),
        };

        let mut vm = VirtualMachine {
            run_context: run_context,
            prime: bigint!(127),
            _program_base: None,
            validated_memory: ValidatedMemoryDict::new(),
            accessed_addresses: Vec::<MaybeRelocatable>::new(),
            trace: Vec::<TraceEntry>::new(),
            current_step: bigint!(1),
            skip_instruction_execution: false,
        };

        assert_eq!(Ok(()), vm.update_ap(&instruction, &operands));
        assert_eq!(vm.run_context.ap, MaybeRelocatable::Int(bigint!(6)));
    }

    #[test]
    fn update_ap_add2() {
        let instruction = Instruction {
            off0: bigint!(1),
            off1: bigint!(2),
            off2: bigint!(3),
            imm: None,
            dst_register: Register::FP,
            op0_register: Register::AP,
            op1_addr: Op1Addr::AP,
            res: Res::Add,
            pc_update: PcUpdate::Regular,
            ap_update: ApUpdate::Add2,
            fp_update: FpUpdate::Regular,
            opcode: Opcode::NOp,
        };

        let operands = Operands {
            dst: MaybeRelocatable::Int(bigint!(11)),
            res: Some(MaybeRelocatable::Int(bigint!(8))),
            op0: MaybeRelocatable::Int(bigint!(9)),
            op1: MaybeRelocatable::Int(bigint!(10)),
        };

        let run_context = RunContext {
            memory: Memory::new(),
            pc: MaybeRelocatable::Int(bigint!(4)),
            ap: MaybeRelocatable::Int(bigint!(5)),
            fp: MaybeRelocatable::Int(bigint!(6)),
            prime: bigint!(127),
        };

        let mut vm = VirtualMachine {
            run_context: run_context,
            prime: bigint!(127),
            _program_base: None,
            validated_memory: ValidatedMemoryDict::new(),
            accessed_addresses: Vec::<MaybeRelocatable>::new(),
            trace: Vec::<TraceEntry>::new(),
            current_step: bigint!(1),
            skip_instruction_execution: false,
        };

        assert_eq!(Ok(()), vm.update_ap(&instruction, &operands));
        assert_eq!(vm.run_context.ap, MaybeRelocatable::Int(bigint!(7)));
    }

    #[test]
    fn update_ap_regular() {
        let instruction = Instruction {
            off0: bigint!(1),
            off1: bigint!(2),
            off2: bigint!(3),
            imm: None,
            dst_register: Register::FP,
            op0_register: Register::AP,
            op1_addr: Op1Addr::AP,
            res: Res::Add,
            pc_update: PcUpdate::Regular,
            ap_update: ApUpdate::Regular,
            fp_update: FpUpdate::Regular,
            opcode: Opcode::NOp,
        };

        let operands = Operands {
            dst: MaybeRelocatable::Int(bigint!(11)),
            res: Some(MaybeRelocatable::Int(bigint!(8))),
            op0: MaybeRelocatable::Int(bigint!(9)),
            op1: MaybeRelocatable::Int(bigint!(10)),
        };

        let run_context = RunContext {
            memory: Memory::new(),
            pc: MaybeRelocatable::Int(bigint!(4)),
            ap: MaybeRelocatable::Int(bigint!(5)),
            fp: MaybeRelocatable::Int(bigint!(6)),
            prime: bigint!(127),
        };

        let mut vm = VirtualMachine {
            run_context: run_context,
            prime: bigint!(127),
            _program_base: None,
            validated_memory: ValidatedMemoryDict::new(),
            accessed_addresses: Vec::<MaybeRelocatable>::new(),
            trace: Vec::<TraceEntry>::new(),
            current_step: bigint!(1),
            skip_instruction_execution: false,
        };

        assert_eq!(Ok(()), vm.update_ap(&instruction, &operands));
        assert_eq!(vm.run_context.ap, MaybeRelocatable::Int(bigint!(5)));
    }

    #[test]
    fn update_pc_regular_instruction_no_imm() {
        let instruction = Instruction {
            off0: bigint!(1),
            off1: bigint!(2),
            off2: bigint!(3),
            imm: None,
            dst_register: Register::FP,
            op0_register: Register::AP,
            op1_addr: Op1Addr::AP,
            res: Res::Add,
            pc_update: PcUpdate::Regular,
            ap_update: ApUpdate::Regular,
            fp_update: FpUpdate::Regular,
            opcode: Opcode::NOp,
        };

        let operands = Operands {
            dst: MaybeRelocatable::Int(bigint!(11)),
            res: Some(MaybeRelocatable::Int(bigint!(8))),
            op0: MaybeRelocatable::Int(bigint!(9)),
            op1: MaybeRelocatable::Int(bigint!(10)),
        };

        let run_context = RunContext {
            memory: Memory::new(),
            pc: MaybeRelocatable::Int(bigint!(4)),
            ap: MaybeRelocatable::Int(bigint!(5)),
            fp: MaybeRelocatable::Int(bigint!(6)),
            prime: bigint!(127),
        };

        let mut vm = VirtualMachine {
            run_context: run_context,
            prime: bigint!(127),
            _program_base: None,
            validated_memory: ValidatedMemoryDict::new(),
            accessed_addresses: Vec::<MaybeRelocatable>::new(),
            trace: Vec::<TraceEntry>::new(),
            current_step: bigint!(1),
            skip_instruction_execution: false,
        };

        assert_eq!(Ok(()), vm.update_pc(&instruction, &operands));
        assert_eq!(vm.run_context.pc, MaybeRelocatable::Int(bigint!(5)));
    }

    #[test]
    fn update_pc_regular_instruction_has_imm() {
        let instruction = Instruction {
            off0: bigint!(1),
            off1: bigint!(2),
            off2: bigint!(3),
            imm: Some(bigint!(5)),
            dst_register: Register::FP,
            op0_register: Register::AP,
            op1_addr: Op1Addr::AP,
            res: Res::Add,
            pc_update: PcUpdate::Regular,
            ap_update: ApUpdate::Regular,
            fp_update: FpUpdate::Regular,
            opcode: Opcode::NOp,
        };

        let operands = Operands {
            dst: MaybeRelocatable::Int(bigint!(11)),
            res: Some(MaybeRelocatable::Int(bigint!(8))),
            op0: MaybeRelocatable::Int(bigint!(9)),
            op1: MaybeRelocatable::Int(bigint!(10)),
        };

        let run_context = RunContext {
            memory: Memory::new(),
            pc: MaybeRelocatable::Int(bigint!(4)),
            ap: MaybeRelocatable::Int(bigint!(5)),
            fp: MaybeRelocatable::Int(bigint!(6)),
            prime: bigint!(127),
        };

        let mut vm = VirtualMachine {
            run_context: run_context,
            prime: bigint!(127),
            _program_base: None,
            validated_memory: ValidatedMemoryDict::new(),
            accessed_addresses: Vec::<MaybeRelocatable>::new(),
            trace: Vec::<TraceEntry>::new(),
            current_step: bigint!(1),
            skip_instruction_execution: false,
        };

        assert_eq!(Ok(()), vm.update_pc(&instruction, &operands));
        assert_eq!(vm.run_context.pc, MaybeRelocatable::Int(bigint!(6)));
    }

    #[test]
    fn update_pc_jump_with_res() {
        let instruction = Instruction {
            off0: bigint!(1),
            off1: bigint!(2),
            off2: bigint!(3),
            imm: None,
            dst_register: Register::FP,
            op0_register: Register::AP,
            op1_addr: Op1Addr::AP,
            res: Res::Add,
            pc_update: PcUpdate::Jump,
            ap_update: ApUpdate::Regular,
            fp_update: FpUpdate::Regular,
            opcode: Opcode::NOp,
        };

        let operands = Operands {
            dst: MaybeRelocatable::Int(bigint!(11)),
            res: Some(MaybeRelocatable::Int(bigint!(8))),
            op0: MaybeRelocatable::Int(bigint!(9)),
            op1: MaybeRelocatable::Int(bigint!(10)),
        };

        let run_context = RunContext {
            memory: Memory::new(),
            pc: MaybeRelocatable::Int(bigint!(4)),
            ap: MaybeRelocatable::Int(bigint!(5)),
            fp: MaybeRelocatable::Int(bigint!(6)),
            prime: bigint!(127),
        };

        let mut vm = VirtualMachine {
            run_context: run_context,
            prime: bigint!(127),
            _program_base: None,
            validated_memory: ValidatedMemoryDict::new(),
            accessed_addresses: Vec::<MaybeRelocatable>::new(),
            trace: Vec::<TraceEntry>::new(),
            current_step: bigint!(1),
            skip_instruction_execution: false,
        };

        assert_eq!(Ok(()), vm.update_pc(&instruction, &operands));
        assert_eq!(vm.run_context.pc, MaybeRelocatable::Int(bigint!(8)));
    }

    #[test]
    fn update_pc_jump_without_res() {
        let instruction = Instruction {
            off0: bigint!(1),
            off1: bigint!(2),
            off2: bigint!(3),
            imm: None,
            dst_register: Register::FP,
            op0_register: Register::AP,
            op1_addr: Op1Addr::AP,
            res: Res::Add,
            pc_update: PcUpdate::Jump,
            ap_update: ApUpdate::Regular,
            fp_update: FpUpdate::Regular,
            opcode: Opcode::NOp,
        };

        let operands = Operands {
            dst: MaybeRelocatable::Int(bigint!(11)),
            res: None,
            op0: MaybeRelocatable::Int(bigint!(9)),
            op1: MaybeRelocatable::Int(bigint!(10)),
        };

        let run_context = RunContext {
            memory: Memory::new(),
            pc: MaybeRelocatable::Int(bigint!(4)),
            ap: MaybeRelocatable::Int(bigint!(5)),
            fp: MaybeRelocatable::Int(bigint!(6)),
            prime: bigint!(127),
        };

        let mut vm = VirtualMachine {
            run_context: run_context,
            prime: bigint!(127),
            _program_base: None,
            validated_memory: ValidatedMemoryDict::new(),
            accessed_addresses: Vec::<MaybeRelocatable>::new(),
            trace: Vec::<TraceEntry>::new(),
            current_step: bigint!(1),
            skip_instruction_execution: false,
        };

        assert_eq!(
            Err(VirtualMachineError::UnconstrainedResJump),
            vm.update_pc(&instruction, &operands)
        );
    }

    #[test]
    fn update_pc_jump_rel_with_int_res() {
        let instruction = Instruction {
            off0: bigint!(1),
            off1: bigint!(2),
            off2: bigint!(3),
            imm: None,
            dst_register: Register::FP,
            op0_register: Register::AP,
            op1_addr: Op1Addr::AP,
            res: Res::Add,
            pc_update: PcUpdate::JumpRel,
            ap_update: ApUpdate::Regular,
            fp_update: FpUpdate::Regular,
            opcode: Opcode::NOp,
        };

        let operands = Operands {
            dst: MaybeRelocatable::Int(bigint!(11)),
            res: Some(MaybeRelocatable::Int(bigint!(8))),
            op0: MaybeRelocatable::Int(bigint!(9)),
            op1: MaybeRelocatable::Int(bigint!(10)),
        };

        let run_context = RunContext {
            memory: Memory::new(),
            pc: MaybeRelocatable::Int(bigint!(4)),
            ap: MaybeRelocatable::Int(bigint!(5)),
            fp: MaybeRelocatable::Int(bigint!(6)),
            prime: bigint!(127),
        };

        let mut vm = VirtualMachine {
            run_context: run_context,
            prime: bigint!(127),
            _program_base: None,
            validated_memory: ValidatedMemoryDict::new(),
            accessed_addresses: Vec::<MaybeRelocatable>::new(),
            trace: Vec::<TraceEntry>::new(),
            current_step: bigint!(1),
            skip_instruction_execution: false,
        };

        assert_eq!(Ok(()), vm.update_pc(&instruction, &operands));
        assert_eq!(vm.run_context.pc, MaybeRelocatable::Int(bigint!(12)));
    }

    #[test]
    fn update_pc_jump_rel_without_res() {
        let instruction = Instruction {
            off0: bigint!(1),
            off1: bigint!(2),
            off2: bigint!(3),
            imm: None,
            dst_register: Register::FP,
            op0_register: Register::AP,
            op1_addr: Op1Addr::AP,
            res: Res::Add,
            pc_update: PcUpdate::JumpRel,
            ap_update: ApUpdate::Regular,
            fp_update: FpUpdate::Regular,
            opcode: Opcode::NOp,
        };

        let operands = Operands {
            dst: MaybeRelocatable::Int(bigint!(11)),
            res: None,
            op0: MaybeRelocatable::Int(bigint!(9)),
            op1: MaybeRelocatable::Int(bigint!(10)),
        };

        let run_context = RunContext {
            memory: Memory::new(),
            pc: MaybeRelocatable::Int(bigint!(4)),
            ap: MaybeRelocatable::Int(bigint!(5)),
            fp: MaybeRelocatable::Int(bigint!(6)),
            prime: bigint!(127),
        };

        let mut vm = VirtualMachine {
            run_context: run_context,
            prime: bigint!(127),
            _program_base: None,
            validated_memory: ValidatedMemoryDict::new(),
            accessed_addresses: Vec::<MaybeRelocatable>::new(),
            trace: Vec::<TraceEntry>::new(),
            current_step: bigint!(1),
            skip_instruction_execution: false,
        };

        assert_eq!(
            Err(VirtualMachineError::UnconstrainedResJumpRel),
            vm.update_pc(&instruction, &operands)
        );
    }

    #[test]
    fn update_pc_jump_rel_with_non_int_res() {
        let instruction = Instruction {
            off0: bigint!(1),
            off1: bigint!(2),
            off2: bigint!(3),
            imm: None,
            dst_register: Register::FP,
            op0_register: Register::AP,
            op1_addr: Op1Addr::AP,
            res: Res::Add,
            pc_update: PcUpdate::JumpRel,
            ap_update: ApUpdate::Regular,
            fp_update: FpUpdate::Regular,
            opcode: Opcode::NOp,
        };

        let operands = Operands {
            dst: MaybeRelocatable::Int(bigint!(11)),
            res: Some(MaybeRelocatable::RelocatableValue(Relocatable {
                segment_index: bigint!(1),
                offset: bigint!(4),
            })),
            op0: MaybeRelocatable::Int(bigint!(9)),
            op1: MaybeRelocatable::Int(bigint!(10)),
        };

        let run_context = RunContext {
            memory: Memory::new(),
            pc: MaybeRelocatable::Int(bigint!(4)),
            ap: MaybeRelocatable::Int(bigint!(5)),
            fp: MaybeRelocatable::Int(bigint!(6)),
            prime: bigint!(127),
        };

        let mut vm = VirtualMachine {
            run_context: run_context,
            prime: bigint!(127),
            _program_base: None,
            validated_memory: ValidatedMemoryDict::new(),
            accessed_addresses: Vec::<MaybeRelocatable>::new(),
            trace: Vec::<TraceEntry>::new(),
            current_step: bigint!(1),
            skip_instruction_execution: false,
        };

        assert_eq!(
            Err(VirtualMachineError::PureValue),
            vm.update_pc(&instruction, &operands)
        );
    }

    #[test]
    fn update_pc_jnz_dst_is_zero() {
        let instruction = Instruction {
            off0: bigint!(1),
            off1: bigint!(2),
            off2: bigint!(3),
            imm: None,
            dst_register: Register::FP,
            op0_register: Register::AP,
            op1_addr: Op1Addr::AP,
            res: Res::Add,
            pc_update: PcUpdate::Jnz,
            ap_update: ApUpdate::Regular,
            fp_update: FpUpdate::Regular,
            opcode: Opcode::NOp,
        };

        let operands = Operands {
            dst: MaybeRelocatable::Int(bigint!(0)),
            res: Some(MaybeRelocatable::Int(bigint!(0))),
            op0: MaybeRelocatable::Int(bigint!(9)),
            op1: MaybeRelocatable::Int(bigint!(10)),
        };

        let run_context = RunContext {
            memory: Memory::new(),
            pc: MaybeRelocatable::Int(bigint!(4)),
            ap: MaybeRelocatable::Int(bigint!(5)),
            fp: MaybeRelocatable::Int(bigint!(6)),
            prime: bigint!(127),
        };

        let mut vm = VirtualMachine {
            run_context: run_context,
            prime: bigint!(127),
            _program_base: None,
            validated_memory: ValidatedMemoryDict::new(),
            accessed_addresses: Vec::<MaybeRelocatable>::new(),
            trace: Vec::<TraceEntry>::new(),
            current_step: bigint!(1),
            skip_instruction_execution: false,
        };

        assert_eq!(Ok(()), vm.update_pc(&instruction, &operands));
        assert_eq!(vm.run_context.pc, MaybeRelocatable::Int(bigint!(5)));
    }

    #[test]
    fn update_pc_jnz_dst_is_not_zero() {
        let instruction = Instruction {
            off0: bigint!(1),
            off1: bigint!(2),
            off2: bigint!(3),
            imm: None,
            dst_register: Register::FP,
            op0_register: Register::AP,
            op1_addr: Op1Addr::AP,
            res: Res::Add,
            pc_update: PcUpdate::Jnz,
            ap_update: ApUpdate::Regular,
            fp_update: FpUpdate::Regular,
            opcode: Opcode::NOp,
        };

        let operands = Operands {
            dst: MaybeRelocatable::Int(bigint!(11)),
            res: Some(MaybeRelocatable::Int(bigint!(8))),
            op0: MaybeRelocatable::Int(bigint!(9)),
            op1: MaybeRelocatable::Int(bigint!(10)),
        };

        let run_context = RunContext {
            memory: Memory::new(),
            pc: MaybeRelocatable::Int(bigint!(4)),
            ap: MaybeRelocatable::Int(bigint!(5)),
            fp: MaybeRelocatable::Int(bigint!(6)),
            prime: bigint!(127),
        };

        let mut vm = VirtualMachine {
            run_context: run_context,
            prime: bigint!(127),
            _program_base: None,
            validated_memory: ValidatedMemoryDict::new(),
            accessed_addresses: Vec::<MaybeRelocatable>::new(),
            trace: Vec::<TraceEntry>::new(),
            current_step: bigint!(1),
            skip_instruction_execution: false,
        };

        assert_eq!(Ok(()), vm.update_pc(&instruction, &operands));
        assert_eq!(vm.run_context.pc, MaybeRelocatable::Int(bigint!(14)));
    }

    #[test]
    fn update_registers_all_regular() {
        let instruction = Instruction {
            off0: bigint!(1),
            off1: bigint!(2),
            off2: bigint!(3),
            imm: None,
            dst_register: Register::FP,
            op0_register: Register::AP,
            op1_addr: Op1Addr::AP,
            res: Res::Add,
            pc_update: PcUpdate::Regular,
            ap_update: ApUpdate::Regular,
            fp_update: FpUpdate::Regular,
            opcode: Opcode::NOp,
        };

        let operands = Operands {
            dst: MaybeRelocatable::Int(bigint!(11)),
            res: Some(MaybeRelocatable::Int(bigint!(8))),
            op0: MaybeRelocatable::Int(bigint!(9)),
            op1: MaybeRelocatable::Int(bigint!(10)),
        };

        let run_context = RunContext {
            memory: Memory::new(),
            pc: MaybeRelocatable::Int(bigint!(4)),
            ap: MaybeRelocatable::Int(bigint!(5)),
            fp: MaybeRelocatable::Int(bigint!(6)),
            prime: bigint!(127),
        };

        let mut vm = VirtualMachine {
            run_context: run_context,
            prime: bigint!(127),
            _program_base: None,
            validated_memory: ValidatedMemoryDict::new(),
            accessed_addresses: Vec::<MaybeRelocatable>::new(),
            trace: Vec::<TraceEntry>::new(),
            current_step: bigint!(1),
            skip_instruction_execution: false,
        };

        assert_eq!(Ok(()), vm.update_registers(instruction, operands));
        assert_eq!(vm.run_context.pc, MaybeRelocatable::Int(bigint!(5)));
        assert_eq!(vm.run_context.ap, MaybeRelocatable::Int(bigint!(5)));
        assert_eq!(vm.run_context.fp, MaybeRelocatable::Int(bigint!(6)));
    }

    #[test]
    fn update_registers_mixed_types() {
        let instruction = Instruction {
            off0: bigint!(1),
            off1: bigint!(2),
            off2: bigint!(3),
            imm: None,
            dst_register: Register::FP,
            op0_register: Register::AP,
            op1_addr: Op1Addr::AP,
            res: Res::Add,
            pc_update: PcUpdate::JumpRel,
            ap_update: ApUpdate::Add2,
            fp_update: FpUpdate::Dst,
            opcode: Opcode::NOp,
        };

        let operands = Operands {
            dst: MaybeRelocatable::Int(bigint!(11)),
            res: Some(MaybeRelocatable::Int(bigint!(8))),
            op0: MaybeRelocatable::Int(bigint!(9)),
            op1: MaybeRelocatable::Int(bigint!(10)),
        };

        let run_context = RunContext {
            memory: Memory::new(),
            pc: MaybeRelocatable::Int(bigint!(4)),
            ap: MaybeRelocatable::Int(bigint!(5)),
            fp: MaybeRelocatable::Int(bigint!(6)),
            prime: bigint!(127),
        };

        let mut vm = VirtualMachine {
            run_context: run_context,
            prime: bigint!(127),
            _program_base: None,
            validated_memory: ValidatedMemoryDict::new(),
            accessed_addresses: Vec::<MaybeRelocatable>::new(),
            trace: Vec::<TraceEntry>::new(),
            current_step: bigint!(1),
            skip_instruction_execution: false,
        };

        assert_eq!(Ok(()), vm.update_registers(instruction, operands));
        assert_eq!(vm.run_context.pc, MaybeRelocatable::Int(bigint!(12)));
        assert_eq!(vm.run_context.ap, MaybeRelocatable::Int(bigint!(7)));
        assert_eq!(vm.run_context.fp, MaybeRelocatable::Int(bigint!(11)));
    }

    #[test]
    fn is_zero_int_value() {
        let _value = MaybeRelocatable::Int(bigint!(1));
        //assert_eq!(Ok(false), VirtualMachine::is_zero(Some(value)));
    }

    #[test]
    fn is_zero_relocatable_value() {
        let _value = MaybeRelocatable::RelocatableValue(Relocatable {
            segment_index: bigint!(1),
            offset: bigint!(2),
        });
        //assert_eq!(Ok(false), VirtualMachine::is_zero(Some(value)));
    }

    #[test]
    fn is_zero_relocatable_value_negative() {
        let _value = MaybeRelocatable::RelocatableValue(Relocatable {
            segment_index: bigint!(1),
            offset: bigint!(-1),
        });
<<<<<<< HEAD
        /*assert_eq!(
            Err(VirtualMachineError::PureValueError),
=======
        assert_eq!(
            Err(VirtualMachineError::PureValue),
>>>>>>> 0ccacc19
            VirtualMachine::is_zero(Some(value))
        );*/
    }

    #[test]
    fn deduce_op0_opcode_call() {
        let instruction = Instruction {
            off0: bigint!(1),
            off1: bigint!(2),
            off2: bigint!(3),
            imm: None,
            dst_register: Register::FP,
            op0_register: Register::AP,
            op1_addr: Op1Addr::AP,
            res: Res::Add,
            pc_update: PcUpdate::Jump,
            ap_update: ApUpdate::Regular,
            fp_update: FpUpdate::Regular,
            opcode: Opcode::Call,
        };

        let run_context = RunContext {
            memory: Memory::new(),
            pc: MaybeRelocatable::Int(bigint!(4)),
            ap: MaybeRelocatable::Int(bigint!(5)),
            fp: MaybeRelocatable::Int(bigint!(6)),
            prime: bigint!(127),
        };

        let vm = VirtualMachine {
            run_context: run_context,
            prime: bigint!(127),
            _program_base: None,
            validated_memory: ValidatedMemoryDict::new(),
            accessed_addresses: Vec::<MaybeRelocatable>::new(),
            trace: Vec::<TraceEntry>::new(),
            current_step: bigint!(1),
            skip_instruction_execution: false,
        };

        assert_eq!(
            Ok((Some(MaybeRelocatable::Int(bigint!(5))), None)),
            vm.deduce_op0(&instruction, None, None)
        );
    }

    #[test]
    fn deduce_op0_opcode_assert_eq_res_add_with_optionals() {
        let instruction = Instruction {
            off0: bigint!(1),
            off1: bigint!(2),
            off2: bigint!(3),
            imm: None,
            dst_register: Register::FP,
            op0_register: Register::AP,
            op1_addr: Op1Addr::AP,
            res: Res::Add,
            pc_update: PcUpdate::Jump,
            ap_update: ApUpdate::Regular,
            fp_update: FpUpdate::Regular,
            opcode: Opcode::AssertEq,
        };

        let run_context = RunContext {
            memory: Memory::new(),
            pc: MaybeRelocatable::Int(bigint!(4)),
            ap: MaybeRelocatable::Int(bigint!(5)),
            fp: MaybeRelocatable::Int(bigint!(6)),
            prime: bigint!(127),
        };

        let vm = VirtualMachine {
            run_context: run_context,
            prime: bigint!(127),
            _program_base: None,
            validated_memory: ValidatedMemoryDict::new(),
            accessed_addresses: Vec::<MaybeRelocatable>::new(),
            trace: Vec::<TraceEntry>::new(),
            current_step: bigint!(1),
            skip_instruction_execution: false,
        };
        let dst = MaybeRelocatable::Int(bigint!(3));
        let op1 = MaybeRelocatable::Int(bigint!(2));
        assert_eq!(
            Ok((
                Some(MaybeRelocatable::Int(bigint!(1))),
                Some(MaybeRelocatable::Int(bigint!(3)))
            )),
            vm.deduce_op0(&instruction, Some(&dst), Some(&op1))
        );
    }

    #[test]
    fn deduce_op0_opcode_assert_eq_res_add_without_optionals() {
        let instruction = Instruction {
            off0: bigint!(1),
            off1: bigint!(2),
            off2: bigint!(3),
            imm: None,
            dst_register: Register::FP,
            op0_register: Register::AP,
            op1_addr: Op1Addr::AP,
            res: Res::Add,
            pc_update: PcUpdate::Jump,
            ap_update: ApUpdate::Regular,
            fp_update: FpUpdate::Regular,
            opcode: Opcode::AssertEq,
        };

        let run_context = RunContext {
            memory: Memory::new(),
            pc: MaybeRelocatable::Int(bigint!(4)),
            ap: MaybeRelocatable::Int(bigint!(5)),
            fp: MaybeRelocatable::Int(bigint!(6)),
            prime: bigint!(127),
        };

        let vm = VirtualMachine {
            run_context: run_context,
            prime: bigint!(127),
            _program_base: None,
            validated_memory: ValidatedMemoryDict::new(),
            accessed_addresses: Vec::<MaybeRelocatable>::new(),
            trace: Vec::<TraceEntry>::new(),
            current_step: bigint!(1),
            skip_instruction_execution: false,
        };
        assert_eq!(Ok((None, None)), vm.deduce_op0(&instruction, None, None));
    }

    #[test]
    fn deduce_op0_opcode_assert_eq_res_mul_non_zero_op1() {
        let instruction = Instruction {
            off0: bigint!(1),
            off1: bigint!(2),
            off2: bigint!(3),
            imm: None,
            dst_register: Register::FP,
            op0_register: Register::AP,
            op1_addr: Op1Addr::AP,
            res: Res::Mul,
            pc_update: PcUpdate::Jump,
            ap_update: ApUpdate::Regular,
            fp_update: FpUpdate::Regular,
            opcode: Opcode::AssertEq,
        };

        let run_context = RunContext {
            memory: Memory::new(),
            pc: MaybeRelocatable::Int(bigint!(4)),
            ap: MaybeRelocatable::Int(bigint!(5)),
            fp: MaybeRelocatable::Int(bigint!(6)),
            prime: bigint!(127),
        };

        let vm = VirtualMachine {
            run_context: run_context,
            prime: bigint!(127),
            _program_base: None,
            validated_memory: ValidatedMemoryDict::new(),
            accessed_addresses: Vec::<MaybeRelocatable>::new(),
            trace: Vec::<TraceEntry>::new(),
            current_step: bigint!(1),
            skip_instruction_execution: false,
        };
        let dst = MaybeRelocatable::Int(bigint!(4));
        let op1 = MaybeRelocatable::Int(bigint!(2));
        assert_eq!(
            Ok((
                Some(MaybeRelocatable::Int(bigint!(2))),
                Some(MaybeRelocatable::Int(bigint!(4)))
            )),
            vm.deduce_op0(&instruction, Some(&dst), Some(&op1))
        );
    }

    #[test]
    fn deduce_op0_opcode_assert_eq_res_mul_zero_op1() {
        let instruction = Instruction {
            off0: bigint!(1),
            off1: bigint!(2),
            off2: bigint!(3),
            imm: None,
            dst_register: Register::FP,
            op0_register: Register::AP,
            op1_addr: Op1Addr::AP,
            res: Res::Mul,
            pc_update: PcUpdate::Jump,
            ap_update: ApUpdate::Regular,
            fp_update: FpUpdate::Regular,
            opcode: Opcode::AssertEq,
        };

        let run_context = RunContext {
            memory: Memory::new(),
            pc: MaybeRelocatable::Int(bigint!(4)),
            ap: MaybeRelocatable::Int(bigint!(5)),
            fp: MaybeRelocatable::Int(bigint!(6)),
            prime: bigint!(127),
        };

        let vm = VirtualMachine {
            run_context: run_context,
            prime: bigint!(127),
            _program_base: None,
            validated_memory: ValidatedMemoryDict::new(),
            accessed_addresses: Vec::<MaybeRelocatable>::new(),
            trace: Vec::<TraceEntry>::new(),
            current_step: bigint!(1),
            skip_instruction_execution: false,
        };
        let dst = MaybeRelocatable::Int(bigint!(4));
        let op1 = MaybeRelocatable::Int(bigint!(0));
        assert_eq!(
            Ok((None, None)),
            vm.deduce_op0(&instruction, Some(&dst), Some(&op1))
        );
    }

    #[test]
    fn deduce_op0_opcode_assert_eq_res_op1() {
        let instruction = Instruction {
            off0: bigint!(1),
            off1: bigint!(2),
            off2: bigint!(3),
            imm: None,
            dst_register: Register::FP,
            op0_register: Register::AP,
            op1_addr: Op1Addr::AP,
            res: Res::Op1,
            pc_update: PcUpdate::Jump,
            ap_update: ApUpdate::Regular,
            fp_update: FpUpdate::Regular,
            opcode: Opcode::AssertEq,
        };

        let run_context = RunContext {
            memory: Memory::new(),
            pc: MaybeRelocatable::Int(bigint!(4)),
            ap: MaybeRelocatable::Int(bigint!(5)),
            fp: MaybeRelocatable::Int(bigint!(6)),
            prime: bigint!(127),
        };

        let vm = VirtualMachine {
            run_context: run_context,
            prime: bigint!(127),
            _program_base: None,
            validated_memory: ValidatedMemoryDict::new(),
            accessed_addresses: Vec::<MaybeRelocatable>::new(),
            trace: Vec::<TraceEntry>::new(),
            current_step: bigint!(1),
            skip_instruction_execution: false,
        };
        let dst = MaybeRelocatable::Int(bigint!(4));
        let op1 = MaybeRelocatable::Int(bigint!(0));
        assert_eq!(
            Ok((None, None)),
            vm.deduce_op0(&instruction, Some(&dst), Some(&op1))
        );
    }

    #[test]
    fn deduce_op0_opcode_ret() {
        let instruction = Instruction {
            off0: bigint!(1),
            off1: bigint!(2),
            off2: bigint!(3),
            imm: None,
            dst_register: Register::FP,
            op0_register: Register::AP,
            op1_addr: Op1Addr::AP,
            res: Res::Mul,
            pc_update: PcUpdate::Jump,
            ap_update: ApUpdate::Regular,
            fp_update: FpUpdate::Regular,
            opcode: Opcode::Ret,
        };

        let run_context = RunContext {
            memory: Memory::new(),
            pc: MaybeRelocatable::Int(bigint!(4)),
            ap: MaybeRelocatable::Int(bigint!(5)),
            fp: MaybeRelocatable::Int(bigint!(6)),
            prime: bigint!(127),
        };

        let vm = VirtualMachine {
            run_context: run_context,
            prime: bigint!(127),
            _program_base: None,
            validated_memory: ValidatedMemoryDict::new(),
            accessed_addresses: Vec::<MaybeRelocatable>::new(),
            trace: Vec::<TraceEntry>::new(),
            current_step: bigint!(1),
            skip_instruction_execution: false,
        };
        let dst = MaybeRelocatable::Int(bigint!(4));
        let op1 = MaybeRelocatable::Int(bigint!(0));
        assert_eq!(
            Ok((None, None)),
            vm.deduce_op0(&instruction, Some(&dst), Some(&op1))
        );
    }

    #[test]
    fn deduce_op1_opcode_call() {
        let instruction = Instruction {
            off0: bigint!(1),
            off1: bigint!(2),
            off2: bigint!(3),
            imm: None,
            dst_register: Register::FP,
            op0_register: Register::AP,
            op1_addr: Op1Addr::AP,
            res: Res::Add,
            pc_update: PcUpdate::Jump,
            ap_update: ApUpdate::Regular,
            fp_update: FpUpdate::Regular,
            opcode: Opcode::Call,
        };

        let run_context = RunContext {
            memory: Memory::new(),
            pc: MaybeRelocatable::Int(bigint!(4)),
            ap: MaybeRelocatable::Int(bigint!(5)),
            fp: MaybeRelocatable::Int(bigint!(6)),
            prime: bigint!(127),
        };

        let vm = VirtualMachine {
            run_context: run_context,
            prime: bigint!(127),
            _program_base: None,
            validated_memory: ValidatedMemoryDict::new(),
            accessed_addresses: Vec::<MaybeRelocatable>::new(),
            trace: Vec::<TraceEntry>::new(),
            current_step: bigint!(1),
            skip_instruction_execution: false,
        };

        assert_eq!(Ok((None, None)), vm.deduce_op1(&instruction, None, None));
    }

    #[test]
    fn deduce_op1_opcode_assert_eq_res_add_with_optionals() {
        let instruction = Instruction {
            off0: bigint!(1),
            off1: bigint!(2),
            off2: bigint!(3),
            imm: None,
            dst_register: Register::FP,
            op0_register: Register::AP,
            op1_addr: Op1Addr::AP,
            res: Res::Add,
            pc_update: PcUpdate::Jump,
            ap_update: ApUpdate::Regular,
            fp_update: FpUpdate::Regular,
            opcode: Opcode::AssertEq,
        };

        let run_context = RunContext {
            memory: Memory::new(),
            pc: MaybeRelocatable::Int(bigint!(4)),
            ap: MaybeRelocatable::Int(bigint!(5)),
            fp: MaybeRelocatable::Int(bigint!(6)),
            prime: bigint!(127),
        };

        let vm = VirtualMachine {
            run_context: run_context,
            prime: bigint!(127),
            _program_base: None,
            validated_memory: ValidatedMemoryDict::new(),
            accessed_addresses: Vec::<MaybeRelocatable>::new(),
            trace: Vec::<TraceEntry>::new(),
            current_step: bigint!(1),
            skip_instruction_execution: false,
        };
        let dst = MaybeRelocatable::Int(bigint!(3));
        let op0 = MaybeRelocatable::Int(bigint!(2));
        assert_eq!(
            Ok((
                Some(MaybeRelocatable::Int(bigint!(1))),
                Some(MaybeRelocatable::Int(bigint!(3)))
            )),
            vm.deduce_op1(&instruction, Some(&dst), Some(op0))
        );
    }

    #[test]
    fn deduce_op1_opcode_assert_eq_res_add_without_optionals() {
        let instruction = Instruction {
            off0: bigint!(1),
            off1: bigint!(2),
            off2: bigint!(3),
            imm: None,
            dst_register: Register::FP,
            op0_register: Register::AP,
            op1_addr: Op1Addr::AP,
            res: Res::Add,
            pc_update: PcUpdate::Jump,
            ap_update: ApUpdate::Regular,
            fp_update: FpUpdate::Regular,
            opcode: Opcode::AssertEq,
        };

        let run_context = RunContext {
            memory: Memory::new(),
            pc: MaybeRelocatable::Int(bigint!(4)),
            ap: MaybeRelocatable::Int(bigint!(5)),
            fp: MaybeRelocatable::Int(bigint!(6)),
            prime: bigint!(127),
        };

        let vm = VirtualMachine {
            run_context: run_context,
            prime: bigint!(127),
            _program_base: None,
            validated_memory: ValidatedMemoryDict::new(),
            accessed_addresses: Vec::<MaybeRelocatable>::new(),
            trace: Vec::<TraceEntry>::new(),
            current_step: bigint!(1),
            skip_instruction_execution: false,
        };
        assert_eq!(Ok((None, None)), vm.deduce_op1(&instruction, None, None));
    }

    #[test]
    fn deduce_op1_opcode_assert_eq_res_mul_non_zero_op0() {
        let instruction = Instruction {
            off0: bigint!(1),
            off1: bigint!(2),
            off2: bigint!(3),
            imm: None,
            dst_register: Register::FP,
            op0_register: Register::AP,
            op1_addr: Op1Addr::AP,
            res: Res::Mul,
            pc_update: PcUpdate::Jump,
            ap_update: ApUpdate::Regular,
            fp_update: FpUpdate::Regular,
            opcode: Opcode::AssertEq,
        };

        let run_context = RunContext {
            memory: Memory::new(),
            pc: MaybeRelocatable::Int(bigint!(4)),
            ap: MaybeRelocatable::Int(bigint!(5)),
            fp: MaybeRelocatable::Int(bigint!(6)),
            prime: bigint!(127),
        };

        let vm = VirtualMachine {
            run_context: run_context,
            prime: bigint!(127),
            _program_base: None,
            validated_memory: ValidatedMemoryDict::new(),
            accessed_addresses: Vec::<MaybeRelocatable>::new(),
            trace: Vec::<TraceEntry>::new(),
            current_step: bigint!(1),
            skip_instruction_execution: false,
        };
        let dst = MaybeRelocatable::Int(bigint!(4));
        let op0 = MaybeRelocatable::Int(bigint!(2));
        assert_eq!(
            Ok((
                Some(MaybeRelocatable::Int(bigint!(2))),
                Some(MaybeRelocatable::Int(bigint!(4)))
            )),
            vm.deduce_op1(&instruction, Some(&dst), Some(op0))
        );
    }

    #[test]
    fn deduce_op1_opcode_assert_eq_res_mul_zero_op0() {
        let instruction = Instruction {
            off0: bigint!(1),
            off1: bigint!(2),
            off2: bigint!(3),
            imm: None,
            dst_register: Register::FP,
            op0_register: Register::AP,
            op1_addr: Op1Addr::AP,
            res: Res::Mul,
            pc_update: PcUpdate::Jump,
            ap_update: ApUpdate::Regular,
            fp_update: FpUpdate::Regular,
            opcode: Opcode::AssertEq,
        };

        let run_context = RunContext {
            memory: Memory::new(),
            pc: MaybeRelocatable::Int(bigint!(4)),
            ap: MaybeRelocatable::Int(bigint!(5)),
            fp: MaybeRelocatable::Int(bigint!(6)),
            prime: bigint!(127),
        };

        let vm = VirtualMachine {
            run_context: run_context,
            prime: bigint!(127),
            _program_base: None,
            validated_memory: ValidatedMemoryDict::new(),
            accessed_addresses: Vec::<MaybeRelocatable>::new(),
            trace: Vec::<TraceEntry>::new(),
            current_step: bigint!(1),
            skip_instruction_execution: false,
        };
        let dst = MaybeRelocatable::Int(bigint!(4));
        let op0 = MaybeRelocatable::Int(bigint!(0));
        assert_eq!(
            Ok((None, None)),
            vm.deduce_op1(&instruction, Some(&dst), Some(op0))
        );
    }

    #[test]
    fn deduce_op1_opcode_assert_eq_res_op1_without_dst() {
        let instruction = Instruction {
            off0: bigint!(1),
            off1: bigint!(2),
            off2: bigint!(3),
            imm: None,
            dst_register: Register::FP,
            op0_register: Register::AP,
            op1_addr: Op1Addr::AP,
            res: Res::Op1,
            pc_update: PcUpdate::Jump,
            ap_update: ApUpdate::Regular,
            fp_update: FpUpdate::Regular,
            opcode: Opcode::AssertEq,
        };

        let run_context = RunContext {
            memory: Memory::new(),
            pc: MaybeRelocatable::Int(bigint!(4)),
            ap: MaybeRelocatable::Int(bigint!(5)),
            fp: MaybeRelocatable::Int(bigint!(6)),
            prime: bigint!(127),
        };

        let vm = VirtualMachine {
            run_context: run_context,
            prime: bigint!(127),
            _program_base: None,
            validated_memory: ValidatedMemoryDict::new(),
            accessed_addresses: Vec::<MaybeRelocatable>::new(),
            trace: Vec::<TraceEntry>::new(),
            current_step: bigint!(1),
            skip_instruction_execution: false,
        };
        let op0 = MaybeRelocatable::Int(bigint!(0));
        assert_eq!(
            Ok((None, None)),
            vm.deduce_op1(&instruction, None, Some(op0))
        );
    }

    #[test]
    fn deduce_op1_opcode_assert_eq_res_op1_with_dst() {
        let instruction = Instruction {
            off0: bigint!(1),
            off1: bigint!(2),
            off2: bigint!(3),
            imm: None,
            dst_register: Register::FP,
            op0_register: Register::AP,
            op1_addr: Op1Addr::AP,
            res: Res::Op1,
            pc_update: PcUpdate::Jump,
            ap_update: ApUpdate::Regular,
            fp_update: FpUpdate::Regular,
            opcode: Opcode::AssertEq,
        };

        let run_context = RunContext {
            memory: Memory::new(),
            pc: MaybeRelocatable::Int(bigint!(4)),
            ap: MaybeRelocatable::Int(bigint!(5)),
            fp: MaybeRelocatable::Int(bigint!(6)),
            prime: bigint!(127),
        };

        let vm = VirtualMachine {
            run_context: run_context,
            prime: bigint!(127),
            _program_base: None,
            validated_memory: ValidatedMemoryDict::new(),
            accessed_addresses: Vec::<MaybeRelocatable>::new(),
            trace: Vec::<TraceEntry>::new(),
            current_step: bigint!(1),
            skip_instruction_execution: false,
        };
        let dst = MaybeRelocatable::Int(bigint!(7));
        assert_eq!(
            Ok((
                Some(MaybeRelocatable::Int(bigint!(7))),
                Some(MaybeRelocatable::Int(bigint!(7)))
            )),
            vm.deduce_op1(&instruction, Some(&dst), None)
        );
    }

    #[test]
    fn compute_res_op1() {
        let instruction = Instruction {
            off0: bigint!(1),
            off1: bigint!(2),
            off2: bigint!(3),
            imm: None,
            dst_register: Register::FP,
            op0_register: Register::AP,
            op1_addr: Op1Addr::AP,
            res: Res::Op1,
            pc_update: PcUpdate::Jump,
            ap_update: ApUpdate::Regular,
            fp_update: FpUpdate::Regular,
            opcode: Opcode::AssertEq,
        };

        let run_context = RunContext {
            memory: Memory::new(),
            pc: MaybeRelocatable::Int(bigint!(4)),
            ap: MaybeRelocatable::Int(bigint!(5)),
            fp: MaybeRelocatable::Int(bigint!(6)),
            prime: bigint!(127),
        };

        let vm = VirtualMachine {
            run_context: run_context,
            prime: bigint!(127),
            _program_base: None,
            validated_memory: ValidatedMemoryDict::new(),
            accessed_addresses: Vec::<MaybeRelocatable>::new(),
            trace: Vec::<TraceEntry>::new(),
            current_step: bigint!(1),
            skip_instruction_execution: false,
        };
        let op1 = MaybeRelocatable::Int(bigint!(7));
        let op0 = MaybeRelocatable::Int(bigint!(9));
        assert_eq!(
            Ok(Some(MaybeRelocatable::Int(bigint!(7)))),
            vm.compute_res(&instruction, &op0, &op1)
        );
    }

    #[test]
    fn compute_res_add() {
        let instruction = Instruction {
            off0: bigint!(1),
            off1: bigint!(2),
            off2: bigint!(3),
            imm: None,
            dst_register: Register::FP,
            op0_register: Register::AP,
            op1_addr: Op1Addr::AP,
            res: Res::Add,
            pc_update: PcUpdate::Jump,
            ap_update: ApUpdate::Regular,
            fp_update: FpUpdate::Regular,
            opcode: Opcode::AssertEq,
        };

        let run_context = RunContext {
            memory: Memory::new(),
            pc: MaybeRelocatable::Int(bigint!(4)),
            ap: MaybeRelocatable::Int(bigint!(5)),
            fp: MaybeRelocatable::Int(bigint!(6)),
            prime: bigint!(127),
        };

        let vm = VirtualMachine {
            run_context: run_context,
            prime: bigint!(127),
            _program_base: None,
            validated_memory: ValidatedMemoryDict::new(),
            accessed_addresses: Vec::<MaybeRelocatable>::new(),
            trace: Vec::<TraceEntry>::new(),
            current_step: bigint!(1),
            skip_instruction_execution: false,
        };
        let op1 = MaybeRelocatable::Int(bigint!(7));
        let op0 = MaybeRelocatable::Int(bigint!(9));
        assert_eq!(
            Ok(Some(MaybeRelocatable::Int(bigint!(16)))),
            vm.compute_res(&instruction, &op0, &op1)
        );
    }

    #[test]
    fn compute_res_mul_int_operands() {
        let instruction = Instruction {
            off0: bigint!(1),
            off1: bigint!(2),
            off2: bigint!(3),
            imm: None,
            dst_register: Register::FP,
            op0_register: Register::AP,
            op1_addr: Op1Addr::AP,
            res: Res::Mul,
            pc_update: PcUpdate::Jump,
            ap_update: ApUpdate::Regular,
            fp_update: FpUpdate::Regular,
            opcode: Opcode::AssertEq,
        };

        let run_context = RunContext {
            memory: Memory::new(),
            pc: MaybeRelocatable::Int(bigint!(4)),
            ap: MaybeRelocatable::Int(bigint!(5)),
            fp: MaybeRelocatable::Int(bigint!(6)),
            prime: bigint!(127),
        };

        let vm = VirtualMachine {
            run_context: run_context,
            prime: bigint!(127),
            _program_base: None,
            validated_memory: ValidatedMemoryDict::new(),
            accessed_addresses: Vec::<MaybeRelocatable>::new(),
            trace: Vec::<TraceEntry>::new(),
            current_step: bigint!(1),
            skip_instruction_execution: false,
        };
        let op1 = MaybeRelocatable::Int(bigint!(7));
        let op0 = MaybeRelocatable::Int(bigint!(9));
        assert_eq!(
            Ok(Some(MaybeRelocatable::Int(bigint!(63)))),
            vm.compute_res(&instruction, &op0, &op1)
        );
    }

    #[test]
    fn compute_res_mul_relocatable_values() {
        let instruction = Instruction {
            off0: bigint!(1),
            off1: bigint!(2),
            off2: bigint!(3),
            imm: None,
            dst_register: Register::FP,
            op0_register: Register::AP,
            op1_addr: Op1Addr::AP,
            res: Res::Mul,
            pc_update: PcUpdate::Jump,
            ap_update: ApUpdate::Regular,
            fp_update: FpUpdate::Regular,
            opcode: Opcode::AssertEq,
        };

        let run_context = RunContext {
            memory: Memory::new(),
            pc: MaybeRelocatable::Int(bigint!(4)),
            ap: MaybeRelocatable::Int(bigint!(5)),
            fp: MaybeRelocatable::Int(bigint!(6)),
            prime: bigint!(127),
        };

        let vm = VirtualMachine {
            run_context: run_context,
            prime: bigint!(127),
            _program_base: None,
            validated_memory: ValidatedMemoryDict::new(),
            accessed_addresses: Vec::<MaybeRelocatable>::new(),
            trace: Vec::<TraceEntry>::new(),
            current_step: bigint!(1),
            skip_instruction_execution: false,
        };
        let op1 = MaybeRelocatable::RelocatableValue(Relocatable {
            segment_index: bigint!(2),
            offset: bigint!(3),
        });
        let op0 = MaybeRelocatable::RelocatableValue(Relocatable {
            segment_index: bigint!(2),
            offset: bigint!(6),
        });
        assert_eq!(
            Err(VirtualMachineError::PureValue),
            vm.compute_res(&instruction, &op0, &op1)
        );
    }

    #[test]
    fn compute_res_unconstrained() {
        let instruction = Instruction {
            off0: bigint!(1),
            off1: bigint!(2),
            off2: bigint!(3),
            imm: None,
            dst_register: Register::FP,
            op0_register: Register::AP,
            op1_addr: Op1Addr::AP,
            res: Res::Unconstrained,
            pc_update: PcUpdate::Jump,
            ap_update: ApUpdate::Regular,
            fp_update: FpUpdate::Regular,
            opcode: Opcode::AssertEq,
        };

        let run_context = RunContext {
            memory: Memory::new(),
            pc: MaybeRelocatable::Int(bigint!(4)),
            ap: MaybeRelocatable::Int(bigint!(5)),
            fp: MaybeRelocatable::Int(bigint!(6)),
            prime: bigint!(127),
        };

        let vm = VirtualMachine {
            run_context: run_context,
            prime: bigint!(127),
            _program_base: None,
            validated_memory: ValidatedMemoryDict::new(),
            accessed_addresses: Vec::<MaybeRelocatable>::new(),
            trace: Vec::<TraceEntry>::new(),
            current_step: bigint!(1),
            skip_instruction_execution: false,
        };
        let op1 = MaybeRelocatable::Int(bigint!(7));
        let op0 = MaybeRelocatable::Int(bigint!(9));
        assert_eq!(Ok(None), vm.compute_res(&instruction, &op0, &op1));
    }

    #[test]
    fn deduce_dst_opcode_assert_eq_with_res() {
        let instruction = Instruction {
            off0: bigint!(1),
            off1: bigint!(2),
            off2: bigint!(3),
            imm: None,
            dst_register: Register::FP,
            op0_register: Register::AP,
            op1_addr: Op1Addr::AP,
            res: Res::Unconstrained,
            pc_update: PcUpdate::Jump,
            ap_update: ApUpdate::Regular,
            fp_update: FpUpdate::Regular,
            opcode: Opcode::AssertEq,
        };

        let run_context = RunContext {
            memory: Memory::new(),
            pc: MaybeRelocatable::Int(bigint!(4)),
            ap: MaybeRelocatable::Int(bigint!(5)),
            fp: MaybeRelocatable::Int(bigint!(6)),
            prime: bigint!(127),
        };

        let vm = VirtualMachine {
            run_context: run_context,
            prime: bigint!(127),
            _program_base: None,
            validated_memory: ValidatedMemoryDict::new(),
            accessed_addresses: Vec::<MaybeRelocatable>::new(),
            trace: Vec::<TraceEntry>::new(),
            current_step: bigint!(1),
            skip_instruction_execution: false,
        };
        let res = MaybeRelocatable::Int(bigint!(7));
        assert_eq!(
            Some(MaybeRelocatable::Int(bigint!(7))),
            vm.deduce_dst(&instruction, Some(&res))
        );
    }

    #[test]
    fn deduce_dst_opcode_assert_eq_without_res() {
        let instruction = Instruction {
            off0: bigint!(1),
            off1: bigint!(2),
            off2: bigint!(3),
            imm: None,
            dst_register: Register::FP,
            op0_register: Register::AP,
            op1_addr: Op1Addr::AP,
            res: Res::Unconstrained,
            pc_update: PcUpdate::Jump,
            ap_update: ApUpdate::Regular,
            fp_update: FpUpdate::Regular,
            opcode: Opcode::AssertEq,
        };

        let run_context = RunContext {
            memory: Memory::new(),
            pc: MaybeRelocatable::Int(bigint!(4)),
            ap: MaybeRelocatable::Int(bigint!(5)),
            fp: MaybeRelocatable::Int(bigint!(6)),
            prime: bigint!(127),
        };

        let vm = VirtualMachine {
            run_context: run_context,
            prime: bigint!(127),
            _program_base: None,
            validated_memory: ValidatedMemoryDict::new(),
            accessed_addresses: Vec::<MaybeRelocatable>::new(),
            trace: Vec::<TraceEntry>::new(),
            current_step: bigint!(1),
            skip_instruction_execution: false,
        };
        assert_eq!(None, vm.deduce_dst(&instruction, None));
    }

    #[test]
    fn deduce_dst_opcode_call() {
        let instruction = Instruction {
            off0: bigint!(1),
            off1: bigint!(2),
            off2: bigint!(3),
            imm: None,
            dst_register: Register::FP,
            op0_register: Register::AP,
            op1_addr: Op1Addr::AP,
            res: Res::Unconstrained,
            pc_update: PcUpdate::Jump,
            ap_update: ApUpdate::Regular,
            fp_update: FpUpdate::Regular,
            opcode: Opcode::Call,
        };

        let run_context = RunContext {
            memory: Memory::new(),
            pc: MaybeRelocatable::Int(bigint!(4)),
            ap: MaybeRelocatable::Int(bigint!(5)),
            fp: MaybeRelocatable::Int(bigint!(6)),
            prime: bigint!(127),
        };

        let vm = VirtualMachine {
            run_context: run_context,
            prime: bigint!(127),
            _program_base: None,
            validated_memory: ValidatedMemoryDict::new(),
            accessed_addresses: Vec::<MaybeRelocatable>::new(),
            trace: Vec::<TraceEntry>::new(),
            current_step: bigint!(1),
            skip_instruction_execution: false,
        };
        assert_eq!(
            Some(MaybeRelocatable::Int(bigint!(6))),
            vm.deduce_dst(&instruction, None)
        );
    }

    #[test]
    fn deduce_dst_opcode_ret() {
        let instruction = Instruction {
            off0: bigint!(1),
            off1: bigint!(2),
            off2: bigint!(3),
            imm: None,
            dst_register: Register::FP,
            op0_register: Register::AP,
            op1_addr: Op1Addr::AP,
            res: Res::Unconstrained,
            pc_update: PcUpdate::Jump,
            ap_update: ApUpdate::Regular,
            fp_update: FpUpdate::Regular,
            opcode: Opcode::Ret,
        };

        let run_context = RunContext {
            memory: Memory::new(),
            pc: MaybeRelocatable::Int(bigint!(4)),
            ap: MaybeRelocatable::Int(bigint!(5)),
            fp: MaybeRelocatable::Int(bigint!(6)),
            prime: bigint!(127),
        };

        let vm = VirtualMachine {
            run_context: run_context,
            prime: bigint!(127),
            _program_base: None,
            validated_memory: ValidatedMemoryDict::new(),
            accessed_addresses: Vec::<MaybeRelocatable>::new(),
            trace: Vec::<TraceEntry>::new(),
            current_step: bigint!(1),
            skip_instruction_execution: false,
        };
        assert_eq!(None, vm.deduce_dst(&instruction, None));
    }

    #[test]
    fn compute_operands_add_ap() {
        let inst = Instruction {
            off0: bigint!(0),
            off1: bigint!(1),
            off2: bigint!(2),
            imm: None,
            dst_register: Register::AP,
            op0_register: Register::AP,
            op1_addr: Op1Addr::AP,
            res: Res::Add,
            pc_update: PcUpdate::Regular,
            ap_update: ApUpdate::Regular,
            fp_update: FpUpdate::Regular,
            opcode: Opcode::NOp,
        };

        let run_context = RunContext {
            memory: Memory::new(),
            pc: MaybeRelocatable::Int(bigint!(0)),
            ap: MaybeRelocatable::Int(bigint!(0)),
            fp: MaybeRelocatable::Int(bigint!(0)),
            prime: bigint!(127),
        };

        let dst_addr = MaybeRelocatable::Int(bigint!(0));
        let dst_addr_value = MaybeRelocatable::Int(bigint!(5));
        let op0_addr = MaybeRelocatable::Int(bigint!(1));
        let op0_addr_value = MaybeRelocatable::Int(bigint!(2));
        let op1_addr = MaybeRelocatable::Int(bigint!(2));
        let op1_addr_value = MaybeRelocatable::Int(bigint!(3));
        let mut val_memory = ValidatedMemoryDict::new();
        val_memory.insert(&dst_addr, &dst_addr_value);
        val_memory.insert(&op0_addr, &op0_addr_value);
        val_memory.insert(&op1_addr, &op1_addr_value);

        let mut vm = VirtualMachine {
            run_context: run_context,
            prime: bigint!(127),
            _program_base: None,
            validated_memory: val_memory,
            accessed_addresses: Vec::<MaybeRelocatable>::new(),
            trace: Vec::<TraceEntry>::new(),
            current_step: bigint!(1),
            skip_instruction_execution: false,
        };

        let expected_operands = Operands {
            dst: dst_addr_value.clone(),
            res: Some(dst_addr_value.clone()),
            op0: op0_addr_value.clone(),
            op1: op1_addr_value.clone(),
        };

        let expected_addresses: Vec<MaybeRelocatable> =
            vec![dst_addr.clone(), op0_addr.clone(), op1_addr.clone()];
        let (operands, addresses) = vm.compute_operands(&inst).unwrap();
        assert!(operands == expected_operands);
        assert!(addresses == expected_addresses);
    }

    #[test]
    fn compute_operands_mul_fp() {
        let inst = Instruction {
            off0: bigint!(0),
            off1: bigint!(1),
            off2: bigint!(2),
            imm: None,
            dst_register: Register::FP,
            op0_register: Register::FP,
            op1_addr: Op1Addr::FP,
            res: Res::Mul,
            pc_update: PcUpdate::Regular,
            ap_update: ApUpdate::Regular,
            fp_update: FpUpdate::Regular,
            opcode: Opcode::NOp,
        };

        let run_context = RunContext {
            memory: Memory::new(),
            pc: MaybeRelocatable::Int(bigint!(0)),
            ap: MaybeRelocatable::Int(bigint!(0)),
            fp: MaybeRelocatable::Int(bigint!(0)),
            prime: bigint!(127),
        };

        let dst_addr = MaybeRelocatable::Int(bigint!(0));
        let dst_addr_value = MaybeRelocatable::Int(bigint!(6));
        let op0_addr = MaybeRelocatable::Int(bigint!(1));
        let op0_addr_value = MaybeRelocatable::Int(bigint!(2));
        let op1_addr = MaybeRelocatable::Int(bigint!(2));
        let op1_addr_value = MaybeRelocatable::Int(bigint!(3));
        let mut val_memory = ValidatedMemoryDict::new();
        val_memory.insert(&dst_addr, &dst_addr_value);
        val_memory.insert(&op0_addr, &op0_addr_value);
        val_memory.insert(&op1_addr, &op1_addr_value);

        let mut vm = VirtualMachine {
            run_context: run_context,
            prime: bigint!(127),
            _program_base: None,
            validated_memory: val_memory,
            accessed_addresses: Vec::<MaybeRelocatable>::new(),
            trace: Vec::<TraceEntry>::new(),
            current_step: bigint!(1),
            skip_instruction_execution: false,
        };

        let expected_operands = Operands {
            dst: dst_addr_value.clone(),
            res: Some(dst_addr_value.clone()),
            op0: op0_addr_value.clone(),
            op1: op1_addr_value.clone(),
        };

        let expected_addresses: Vec<MaybeRelocatable> =
            vec![dst_addr.clone(), op0_addr.clone(), op1_addr.clone()];
        let (operands, addresses) = vm.compute_operands(&inst).unwrap();
        assert!(operands == expected_operands);
        assert!(addresses == expected_addresses);
    }

    #[test]
    fn compute_jnz() {
        let instruction = Instruction {
            off0: bigint!(1),
            off1: bigint!(1),
            off2: bigint!(1),
            imm: Some(bigint!(4)),
            dst_register: Register::AP,
            op0_register: Register::AP,
            op1_addr: Op1Addr::Imm,
            res: Res::Unconstrained,
            pc_update: PcUpdate::JNZ,
            ap_update: ApUpdate::Regular,
            fp_update: FpUpdate::Regular,
            opcode: Opcode::NOp,
        };

        let mem_arr = [
            (
                MaybeRelocatable::from((bigint!(0), bigint!(0))),
                MaybeRelocatable::Int(bigint64!(0x206800180018001)),
            ),
            (
                MaybeRelocatable::from((bigint!(0), bigint!(1))),
                MaybeRelocatable::Int(bigint64!(0x4)),
            ),
        ];

        let memory = Memory::from(mem_arr.clone());
        let validated_memory = ValidatedMemoryDict::from(mem_arr.clone());
        let run_context = RunContext {
            memory,
            pc: MaybeRelocatable::from((bigint!(0), bigint!(0))),
            ap: MaybeRelocatable::from((bigint!(0), bigint!(0))),
            fp: MaybeRelocatable::from((bigint!(0), bigint!(0))),
            prime: bigint!(127),
        };

        let mut vm = VirtualMachine {
            run_context: run_context,
            prime: bigint!(127),
            _program_base: None,
            validated_memory,
            accessed_addresses: Vec::<MaybeRelocatable>::new(),
            trace: Vec::<TraceEntry>::new(),
            current_step: bigint!(0),
            skip_instruction_execution: false,
        };

        let expected_operands = Operands {
            dst: MaybeRelocatable::Int(bigint64!(0x4)),
            res: None,
            op0: MaybeRelocatable::Int(bigint64!(0x4)),
            op1: MaybeRelocatable::Int(bigint64!(0x4)),
        };

        let expected_addresses: Vec<MaybeRelocatable> =
            vec![MaybeRelocatable::from((bigint!(0), bigint!(1))); 3];

        let (operands, addresses) = vm.compute_operands(&instruction).unwrap();

        assert!(operands == expected_operands);
        assert!(addresses == expected_addresses);
        assert_eq!(vm.step(), Ok(()));
        assert_eq!(
            vm.run_context.pc,
            MaybeRelocatable::from((bigint!(0), bigint!(4)))
        );
    }

    #[test]
    #[should_panic(expected = "Res.UNCONSTRAINED cannot be used with Opcode.ASSERT_EQ")]
    fn opcode_assertions_res_unconstrained() {
        let instruction = Instruction {
            off0: bigint!(1),
            off1: bigint!(2),
            off2: bigint!(3),
            imm: None,
            dst_register: Register::FP,
            op0_register: Register::AP,
            op1_addr: Op1Addr::AP,
            res: Res::Add,
            pc_update: PcUpdate::Regular,
            ap_update: ApUpdate::Regular,
            fp_update: FpUpdate::APPlus2,
            opcode: Opcode::AssertEq,
        };

        let operands = Operands {
            dst: MaybeRelocatable::Int(bigint!(8)),
            res: None,
            op0: MaybeRelocatable::Int(bigint!(9)),
            op1: MaybeRelocatable::Int(bigint!(10)),
        };

        let run_context = RunContext {
            memory: Memory::new(),
            pc: MaybeRelocatable::Int(bigint!(4)),
            ap: MaybeRelocatable::Int(bigint!(5)),
            fp: MaybeRelocatable::Int(bigint!(6)),
            prime: bigint!(127),
        };

        let vm = VirtualMachine {
            run_context: run_context,
            prime: bigint!(127),
            _program_base: None,
            validated_memory: ValidatedMemoryDict::new(),
            accessed_addresses: Vec::<MaybeRelocatable>::new(),
            trace: Vec::<TraceEntry>::new(),
            current_step: bigint!(1),
            skip_instruction_execution: false,
        };

        vm.opcode_assertions(&instruction, &operands)
    }

    #[test]
    #[should_panic(expected = "An ASSERT_EQ instruction failed: 8 != 9")]
    fn opcode_assertions_instruction_failed() {
        let instruction = Instruction {
            off0: bigint!(1),
            off1: bigint!(2),
            off2: bigint!(3),
            imm: None,
            dst_register: Register::FP,
            op0_register: Register::AP,
            op1_addr: Op1Addr::AP,
            res: Res::Add,
            pc_update: PcUpdate::Regular,
            ap_update: ApUpdate::Regular,
            fp_update: FpUpdate::APPlus2,
            opcode: Opcode::AssertEq,
        };

        let operands = Operands {
            dst: MaybeRelocatable::Int(bigint!(9)),
            res: Some(MaybeRelocatable::Int(bigint!(8))),
            op0: MaybeRelocatable::Int(bigint!(9)),
            op1: MaybeRelocatable::Int(bigint!(10)),
        };

        let run_context = RunContext {
            memory: Memory::new(),
            pc: MaybeRelocatable::Int(bigint!(4)),
            ap: MaybeRelocatable::Int(bigint!(5)),
            fp: MaybeRelocatable::Int(bigint!(6)),
            prime: bigint!(127),
        };

        let vm = VirtualMachine {
            run_context: run_context,
            prime: bigint!(127),
            _program_base: None,
            validated_memory: ValidatedMemoryDict::new(),
            accessed_addresses: Vec::<MaybeRelocatable>::new(),
            trace: Vec::<TraceEntry>::new(),
            current_step: bigint!(1),
            skip_instruction_execution: false,
        };

        vm.opcode_assertions(&instruction, &operands)
    }

    #[test]
    #[should_panic(
        expected = "Call failed to write return-pc (inconsistent op0): 9 != 5. Did you forget to increment ap?"
    )]
    fn opcode_assertions_inconsistent_op0() {
        let instruction = Instruction {
            off0: bigint!(1),
            off1: bigint!(2),
            off2: bigint!(3),
            imm: None,
            dst_register: Register::FP,
            op0_register: Register::AP,
            op1_addr: Op1Addr::AP,
            res: Res::Add,
            pc_update: PcUpdate::Regular,
            ap_update: ApUpdate::Regular,
            fp_update: FpUpdate::APPlus2,
            opcode: Opcode::Call,
        };

        let operands = Operands {
            dst: MaybeRelocatable::Int(bigint!(8)),
            res: Some(MaybeRelocatable::Int(bigint!(8))),
            op0: MaybeRelocatable::Int(bigint!(9)),
            op1: MaybeRelocatable::Int(bigint!(10)),
        };

        let run_context = RunContext {
            memory: Memory::new(),
            pc: MaybeRelocatable::Int(bigint!(4)),
            ap: MaybeRelocatable::Int(bigint!(5)),
            fp: MaybeRelocatable::Int(bigint!(6)),
            prime: bigint!(127),
        };

        let vm = VirtualMachine {
            run_context: run_context,
            prime: bigint!(127),
            _program_base: None,
            validated_memory: ValidatedMemoryDict::new(),
            accessed_addresses: Vec::<MaybeRelocatable>::new(),
            trace: Vec::<TraceEntry>::new(),
            current_step: bigint!(1),
            skip_instruction_execution: false,
        };

        vm.opcode_assertions(&instruction, &operands);
    }

    #[test]
    #[should_panic(
        expected = "Call failed to write return-fp (inconsistent dst): fp->6 != dst->8. Did you forget to increment ap?"
    )]
    fn opcode_assertions_inconsistent_dst() {
        let instruction = Instruction {
            off0: bigint!(1),
            off1: bigint!(2),
            off2: bigint!(3),
            imm: None,
            dst_register: Register::FP,
            op0_register: Register::AP,
            op1_addr: Op1Addr::AP,
            res: Res::Add,
            pc_update: PcUpdate::Regular,
            ap_update: ApUpdate::Regular,
            fp_update: FpUpdate::APPlus2,
            opcode: Opcode::Call,
        };

        let operands = Operands {
            dst: MaybeRelocatable::Int(bigint!(8)),
            res: Some(MaybeRelocatable::Int(bigint!(8))),
            op0: MaybeRelocatable::Int(bigint!(9)),
            op1: MaybeRelocatable::Int(bigint!(10)),
        };

        let run_context = RunContext {
            memory: Memory::new(),
            pc: MaybeRelocatable::Int(bigint!(8)),
            ap: MaybeRelocatable::Int(bigint!(5)),
            fp: MaybeRelocatable::Int(bigint!(6)),
            prime: bigint!(127),
        };

        let vm = VirtualMachine {
            run_context: run_context,
            prime: bigint!(127),
            _program_base: None,
            validated_memory: ValidatedMemoryDict::new(),
            accessed_addresses: Vec::<MaybeRelocatable>::new(),
            trace: Vec::<TraceEntry>::new(),
            current_step: bigint!(1),
            skip_instruction_execution: false,
        };

        vm.opcode_assertions(&instruction, &operands);
    }

    #[test]
    ///Test for a simple program execution
    /// Used program code:
    /// func main():
    ///let a = 1
    ///let b = 2
    ///let c = a + b
    //return()
    //end
    /// Memory taken from original vm
    /// {RelocatableValue(segment_index=0, offset=0): 2345108766317314046,
    ///  RelocatableValue(segment_index=1, offset=0): RelocatableValue(segment_index=2, offset=0),
    ///  RelocatableValue(segment_index=1, offset=1): RelocatableValue(segment_index=3, offset=0)}
    /// Current register values:
    /// AP 1:2
    /// FP 1:2
    /// PC 0:0
    fn test_step_for_preset_memory() {
        let run_context = RunContext {
            memory: Memory::new(),
            pc: MaybeRelocatable::RelocatableValue(Relocatable {
                segment_index: bigint!(0),
                offset: bigint!(0),
            }),
            ap: MaybeRelocatable::RelocatableValue(Relocatable {
                segment_index: bigint!(1),
                offset: bigint!(2),
            }),
            fp: MaybeRelocatable::RelocatableValue(Relocatable {
                segment_index: bigint!(1),
                offset: bigint!(2),
            }),
            prime: BigInt::new(Sign::Plus, vec![1, 0, 0, 0, 0, 0, 17, 134217728]),
        };

        let mut vm = VirtualMachine {
            run_context: run_context,
            prime: BigInt::new(Sign::Plus, vec![1, 0, 0, 0, 0, 0, 17, 134217728]),
            _program_base: None,
            validated_memory: ValidatedMemoryDict::new(),
            accessed_addresses: Vec::<MaybeRelocatable>::new(),
            trace: Vec::<TraceEntry>::new(),
            current_step: bigint!(1),
            skip_instruction_execution: false,
        };
        vm.run_context.memory.insert(
            &MaybeRelocatable::RelocatableValue(Relocatable {
                segment_index: bigint!(0),
                offset: bigint!(0),
            }),
            &MaybeRelocatable::Int(BigInt::from_i64(2345108766317314046).unwrap()),
        );
        vm.run_context.memory.insert(
            &MaybeRelocatable::RelocatableValue(Relocatable {
                segment_index: bigint!(1),
                offset: bigint!(0),
            }),
            &MaybeRelocatable::RelocatableValue(Relocatable {
                segment_index: bigint!(2),
                offset: bigint!(0),
            }),
        );
        vm.run_context.memory.insert(
            &MaybeRelocatable::RelocatableValue(Relocatable {
                segment_index: bigint!(1),
                offset: bigint!(1),
            }),
            &MaybeRelocatable::RelocatableValue(Relocatable {
                segment_index: bigint!(3),
                offset: bigint!(0),
            }),
        );

        vm.validated_memory.insert(
            &MaybeRelocatable::RelocatableValue(Relocatable {
                segment_index: bigint!(0),
                offset: bigint!(0),
            }),
            &MaybeRelocatable::Int(BigInt::from_i64(2345108766317314046).unwrap()),
        );
        vm.validated_memory.insert(
            &MaybeRelocatable::RelocatableValue(Relocatable {
                segment_index: bigint!(1),
                offset: bigint!(0),
            }),
            &MaybeRelocatable::RelocatableValue(Relocatable {
                segment_index: bigint!(2),
                offset: bigint!(0),
            }),
        );
        vm.validated_memory.insert(
            &MaybeRelocatable::RelocatableValue(Relocatable {
                segment_index: bigint!(1),
                offset: bigint!(1),
            }),
            &MaybeRelocatable::RelocatableValue(Relocatable {
                segment_index: bigint!(3),
                offset: bigint!(0),
            }),
        );
        assert_eq!(vm.step(), Ok(()));
        assert_eq!(
            vm.trace[0],
            TraceEntry {
                pc: MaybeRelocatable::RelocatableValue(Relocatable {
                    segment_index: bigint!(0),
                    offset: bigint!(0)
                }),
                fp: MaybeRelocatable::RelocatableValue(Relocatable {
                    segment_index: bigint!(1),
                    offset: bigint!(2)
                }),
                ap: MaybeRelocatable::RelocatableValue(Relocatable {
                    segment_index: bigint!(1),
                    offset: bigint!(2)
                })
            }
        );
        assert_eq!(
            vm.run_context.pc,
            MaybeRelocatable::RelocatableValue(Relocatable {
                segment_index: bigint!(3),
                offset: bigint!(0)
            })
        );

        assert_eq!(
            vm.run_context.ap,
            MaybeRelocatable::RelocatableValue(Relocatable {
                segment_index: bigint!(1),
                offset: bigint!(2)
            })
        );
        assert_eq!(
            vm.run_context.fp,
            MaybeRelocatable::RelocatableValue(Relocatable {
                segment_index: bigint!(2),
                offset: bigint!(0)
            })
        );
        assert_eq!(
            vm.accessed_addresses[0],
            MaybeRelocatable::RelocatableValue(Relocatable {
                segment_index: bigint!(1),
                offset: bigint!(0)
            })
        );
        assert_eq!(
            vm.accessed_addresses[1],
            MaybeRelocatable::RelocatableValue(Relocatable {
                segment_index: bigint!(1),
                offset: bigint!(1)
            })
        );
        assert_eq!(
            vm.accessed_addresses[2],
            MaybeRelocatable::RelocatableValue(Relocatable {
                segment_index: bigint!(0),
                offset: bigint!(0)
            })
        );
    }

    #[test]
    /*
    Test for a simple program execution
    Used program code:
        func myfunc(a: felt) -> (r: felt):
            let b = a * 2
            return(b)
        end
        func main():
            let a = 1
            let b = myfunc(a)
            return()
        end
    Memory taken from original vm:
    {RelocatableValue(segment_index=0, offset=0): 5207990763031199744,
    RelocatableValue(segment_index=0, offset=1): 2,
    RelocatableValue(segment_index=0, offset=2): 2345108766317314046,
    RelocatableValue(segment_index=0, offset=3): 5189976364521848832,
    RelocatableValue(segment_index=0, offset=4): 1,
    RelocatableValue(segment_index=0, offset=5): 1226245742482522112,
    RelocatableValue(segment_index=0, offset=6): 3618502788666131213697322783095070105623107215331596699973092056135872020476,
    RelocatableValue(segment_index=0, offset=7): 2345108766317314046,
    RelocatableValue(segment_index=1, offset=0): RelocatableValue(segment_index=2, offset=0),
    RelocatableValue(segment_index=1, offset=1): RelocatableValue(segment_index=3, offset=0)}
    Current register values:
    AP 1:2
    FP 1:2
    PC 0:3
    Final Pc (not executed): 3:0
    This program consists of 5 steps
    */
    fn test_step_for_preset_memory_function_call() {
        let run_context = RunContext {
            memory: Memory::new(),
            pc: MaybeRelocatable::RelocatableValue(Relocatable {
                segment_index: bigint!(0),
                offset: bigint!(3),
            }),
            ap: MaybeRelocatable::RelocatableValue(Relocatable {
                segment_index: bigint!(1),
                offset: bigint!(2),
            }),
            fp: MaybeRelocatable::RelocatableValue(Relocatable {
                segment_index: bigint!(1),
                offset: bigint!(2),
            }),
            prime: BigInt::new(Sign::Plus, vec![1, 0, 0, 0, 0, 0, 17, 134217728]),
        };

        let mut vm = VirtualMachine {
            run_context: run_context,
            prime: BigInt::new(Sign::Plus, vec![1, 0, 0, 0, 0, 0, 17, 134217728]),
            _program_base: None,
            validated_memory: ValidatedMemoryDict::new(),
            accessed_addresses: Vec::<MaybeRelocatable>::new(),
            trace: Vec::<TraceEntry>::new(),
            current_step: bigint!(1),
            skip_instruction_execution: false,
        };

        //Insert values into memory
        vm.run_context.memory.insert(
            &MaybeRelocatable::RelocatableValue(Relocatable {
                segment_index: bigint!(0),
                offset: bigint!(0),
            }),
            &MaybeRelocatable::Int(BigInt::from_i64(5207990763031199744).unwrap()),
        );
        vm.run_context.memory.insert(
            &MaybeRelocatable::RelocatableValue(Relocatable {
                segment_index: bigint!(0),
                offset: bigint!(1),
            }),
            &MaybeRelocatable::Int(bigint!(2)),
        );
        vm.run_context.memory.insert(
            &MaybeRelocatable::RelocatableValue(Relocatable {
                segment_index: bigint!(0),
                offset: bigint!(2),
            }),
            &MaybeRelocatable::Int(BigInt::from_i64(2345108766317314046).unwrap()),
        );
        vm.run_context.memory.insert(
            &MaybeRelocatable::RelocatableValue(Relocatable {
                segment_index: bigint!(0),
                offset: bigint!(3),
            }),
            &MaybeRelocatable::Int(BigInt::from_i64(5189976364521848832).unwrap()),
        );
        vm.run_context.memory.insert(
            &MaybeRelocatable::RelocatableValue(Relocatable {
                segment_index: bigint!(0),
                offset: bigint!(4),
            }),
            &MaybeRelocatable::Int(bigint!(1)),
        );
        vm.run_context.memory.insert(
            &MaybeRelocatable::RelocatableValue(Relocatable {
                segment_index: bigint!(0),
                offset: bigint!(5),
            }),
            &MaybeRelocatable::Int(BigInt::from_i64(1226245742482522112).unwrap()),
        );
        vm.run_context.memory.insert(
            &MaybeRelocatable::RelocatableValue(Relocatable {
                segment_index: bigint!(0),
                offset: bigint!(6),
            }),
            &MaybeRelocatable::Int(BigInt::new(
                Sign::Plus,
                vec![
                    4294967292, 4294967295, 4294967295, 4294967295, 4294967295, 4294967295, 16,
                    134217728,
                ],
            )),
        );
        vm.run_context.memory.insert(
            &MaybeRelocatable::RelocatableValue(Relocatable {
                segment_index: bigint!(0),
                offset: bigint!(7),
            }),
            &MaybeRelocatable::Int(BigInt::from_i64(2345108766317314046).unwrap()),
        );
        vm.run_context.memory.insert(
            &MaybeRelocatable::RelocatableValue(Relocatable {
                segment_index: bigint!(1),
                offset: bigint!(0),
            }),
            &MaybeRelocatable::RelocatableValue(Relocatable {
                segment_index: bigint!(2),
                offset: bigint!(0),
            }),
        );
        vm.run_context.memory.insert(
            &MaybeRelocatable::RelocatableValue(Relocatable {
                segment_index: bigint!(1),
                offset: bigint!(1),
            }),
            &MaybeRelocatable::RelocatableValue(Relocatable {
                segment_index: bigint!(3),
                offset: bigint!(0),
            }),
        );
        //Insert same values into validated_memory
        vm.validated_memory.insert(
            &MaybeRelocatable::RelocatableValue(Relocatable {
                segment_index: bigint!(0),
                offset: bigint!(0),
            }),
            &MaybeRelocatable::Int(BigInt::from_i64(5207990763031199744).unwrap()),
        );
        vm.validated_memory.insert(
            &MaybeRelocatable::RelocatableValue(Relocatable {
                segment_index: bigint!(0),
                offset: bigint!(1),
            }),
            &MaybeRelocatable::Int(bigint!(2)),
        );
        vm.validated_memory.insert(
            &MaybeRelocatable::RelocatableValue(Relocatable {
                segment_index: bigint!(0),
                offset: bigint!(2),
            }),
            &MaybeRelocatable::Int(BigInt::from_i64(2345108766317314046).unwrap()),
        );
        vm.validated_memory.insert(
            &MaybeRelocatable::RelocatableValue(Relocatable {
                segment_index: bigint!(0),
                offset: bigint!(3),
            }),
            &MaybeRelocatable::Int(BigInt::from_i64(5189976364521848832).unwrap()),
        );
        vm.validated_memory.insert(
            &MaybeRelocatable::RelocatableValue(Relocatable {
                segment_index: bigint!(0),
                offset: bigint!(4),
            }),
            &MaybeRelocatable::Int(bigint!(1)),
        );
        vm.validated_memory.insert(
            &MaybeRelocatable::RelocatableValue(Relocatable {
                segment_index: bigint!(0),
                offset: bigint!(5),
            }),
            &MaybeRelocatable::Int(BigInt::from_i64(1226245742482522112).unwrap()),
        );
        vm.validated_memory.insert(
            &MaybeRelocatable::RelocatableValue(Relocatable {
                segment_index: bigint!(0),
                offset: bigint!(6),
            }),
            &MaybeRelocatable::Int(BigInt::new(
                Sign::Plus,
                vec![
                    4294967292, 4294967295, 4294967295, 4294967295, 4294967295, 4294967295, 16,
                    134217728,
                ],
            )),
        );
        vm.validated_memory.insert(
            &MaybeRelocatable::RelocatableValue(Relocatable {
                segment_index: bigint!(0),
                offset: bigint!(7),
            }),
            &MaybeRelocatable::Int(BigInt::from_i64(2345108766317314046).unwrap()),
        );
        vm.validated_memory.insert(
            &MaybeRelocatable::RelocatableValue(Relocatable {
                segment_index: bigint!(1),
                offset: bigint!(0),
            }),
            &MaybeRelocatable::RelocatableValue(Relocatable {
                segment_index: bigint!(2),
                offset: bigint!(0),
            }),
        );

        vm.validated_memory.insert(
            &MaybeRelocatable::RelocatableValue(Relocatable {
                segment_index: bigint!(1),
                offset: bigint!(1),
            }),
            &MaybeRelocatable::RelocatableValue(Relocatable {
                segment_index: bigint!(3),
                offset: bigint!(0),
            }),
        );
        //Insert values into accessed_addresses
        vm.accessed_addresses = vec![
            MaybeRelocatable::RelocatableValue(Relocatable {
                segment_index: bigint!(0),
                offset: bigint!(1),
            }),
            MaybeRelocatable::RelocatableValue(Relocatable {
                segment_index: bigint!(0),
                offset: bigint!(7),
            }),
            MaybeRelocatable::RelocatableValue(Relocatable {
                segment_index: bigint!(0),
                offset: bigint!(4),
            }),
            MaybeRelocatable::RelocatableValue(Relocatable {
                segment_index: bigint!(0),
                offset: bigint!(0),
            }),
            MaybeRelocatable::RelocatableValue(Relocatable {
                segment_index: bigint!(0),
                offset: bigint!(3),
            }),
            MaybeRelocatable::RelocatableValue(Relocatable {
                segment_index: bigint!(0),
                offset: bigint!(6),
            }),
            MaybeRelocatable::RelocatableValue(Relocatable {
                segment_index: bigint!(0),
                offset: bigint!(2),
            }),
            MaybeRelocatable::RelocatableValue(Relocatable {
                segment_index: bigint!(0),
                offset: bigint!(5),
            }),
        ];

        let final_pc = MaybeRelocatable::RelocatableValue(Relocatable {
            segment_index: bigint!(3),
            offset: bigint!(0),
        });
        //Run steps
        while vm.run_context.pc != final_pc {
            assert_eq!(vm.step(), Ok(()));
        }
        //Check final register values
        assert_eq!(
            vm.run_context.pc,
            MaybeRelocatable::RelocatableValue(Relocatable {
                segment_index: bigint!(3),
                offset: bigint!(0)
            })
        );

        assert_eq!(
            vm.run_context.ap,
            MaybeRelocatable::RelocatableValue(Relocatable {
                segment_index: bigint!(1),
                offset: bigint!(6)
            })
        );

        assert_eq!(
            vm.run_context.fp,
            MaybeRelocatable::RelocatableValue(Relocatable {
                segment_index: bigint!(2),
                offset: bigint!(0)
            })
        );
        //Check each TraceEntry in trace
        assert_eq!(vm.trace.len(), 5);
        assert_eq!(
            vm.trace[0],
            TraceEntry {
                pc: MaybeRelocatable::RelocatableValue(Relocatable {
                    segment_index: bigint!(0),
                    offset: bigint!(3)
                }),
                ap: MaybeRelocatable::RelocatableValue(Relocatable {
                    segment_index: bigint!(1),
                    offset: bigint!(2)
                }),
                fp: MaybeRelocatable::RelocatableValue(Relocatable {
                    segment_index: bigint!(1),
                    offset: bigint!(2)
                }),
            }
        );
        assert_eq!(
            vm.trace[1],
            TraceEntry {
                pc: MaybeRelocatable::RelocatableValue(Relocatable {
                    segment_index: bigint!(0),
                    offset: bigint!(5)
                }),
                ap: MaybeRelocatable::RelocatableValue(Relocatable {
                    segment_index: bigint!(1),
                    offset: bigint!(3)
                }),
                fp: MaybeRelocatable::RelocatableValue(Relocatable {
                    segment_index: bigint!(1),
                    offset: bigint!(2)
                }),
            }
        );
        assert_eq!(
            vm.trace[2],
            TraceEntry {
                pc: MaybeRelocatable::RelocatableValue(Relocatable {
                    segment_index: bigint!(0),
                    offset: bigint!(0)
                }),
                ap: MaybeRelocatable::RelocatableValue(Relocatable {
                    segment_index: bigint!(1),
                    offset: bigint!(5)
                }),
                fp: MaybeRelocatable::RelocatableValue(Relocatable {
                    segment_index: bigint!(1),
                    offset: bigint!(5)
                }),
            }
        );
        assert_eq!(
            vm.trace[3],
            TraceEntry {
                pc: MaybeRelocatable::RelocatableValue(Relocatable {
                    segment_index: bigint!(0),
                    offset: bigint!(2)
                }),
                ap: MaybeRelocatable::RelocatableValue(Relocatable {
                    segment_index: bigint!(1),
                    offset: bigint!(6)
                }),
                fp: MaybeRelocatable::RelocatableValue(Relocatable {
                    segment_index: bigint!(1),
                    offset: bigint!(5)
                }),
            }
        );
        assert_eq!(
            vm.trace[4],
            TraceEntry {
                pc: MaybeRelocatable::RelocatableValue(Relocatable {
                    segment_index: bigint!(0),
                    offset: bigint!(7)
                }),
                ap: MaybeRelocatable::RelocatableValue(Relocatable {
                    segment_index: bigint!(1),
                    offset: bigint!(6)
                }),
                fp: MaybeRelocatable::RelocatableValue(Relocatable {
                    segment_index: bigint!(1),
                    offset: bigint!(2)
                }),
            }
        );
        //Check accessed_addresses
        //Order will differ from python vm execution, (due to python version using set's update() method)
        //We will instead check that all elements are contained and not duplicated
        assert_eq!(vm.accessed_addresses.len(), 14);
        //Check if there are duplicates
        vm.accessed_addresses.dedup();
        assert_eq!(vm.accessed_addresses.len(), 14);
        //Check each element individually
        assert!(vm
            .accessed_addresses
            .contains(&MaybeRelocatable::RelocatableValue(Relocatable {
                segment_index: bigint!(0),
                offset: bigint!(1)
            })));
        assert!(vm
            .accessed_addresses
            .contains(&MaybeRelocatable::RelocatableValue(Relocatable {
                segment_index: bigint!(0),
                offset: bigint!(7)
            })));
        assert!(vm
            .accessed_addresses
            .contains(&MaybeRelocatable::RelocatableValue(Relocatable {
                segment_index: bigint!(1),
                offset: bigint!(2)
            })));
        assert!(vm
            .accessed_addresses
            .contains(&MaybeRelocatable::RelocatableValue(Relocatable {
                segment_index: bigint!(0),
                offset: bigint!(4)
            })));
        assert!(vm
            .accessed_addresses
            .contains(&MaybeRelocatable::RelocatableValue(Relocatable {
                segment_index: bigint!(0),
                offset: bigint!(0)
            })));
        assert!(vm
            .accessed_addresses
            .contains(&MaybeRelocatable::RelocatableValue(Relocatable {
                segment_index: bigint!(1),
                offset: bigint!(5)
            })));
        assert!(vm
            .accessed_addresses
            .contains(&MaybeRelocatable::RelocatableValue(Relocatable {
                segment_index: bigint!(1),
                offset: bigint!(1)
            })));
        assert!(vm
            .accessed_addresses
            .contains(&MaybeRelocatable::RelocatableValue(Relocatable {
                segment_index: bigint!(0),
                offset: bigint!(3)
            })));
        assert!(vm
            .accessed_addresses
            .contains(&MaybeRelocatable::RelocatableValue(Relocatable {
                segment_index: bigint!(1),
                offset: bigint!(4)
            })));
        assert!(vm
            .accessed_addresses
            .contains(&MaybeRelocatable::RelocatableValue(Relocatable {
                segment_index: bigint!(0),
                offset: bigint!(6)
            })));
        assert!(vm
            .accessed_addresses
            .contains(&MaybeRelocatable::RelocatableValue(Relocatable {
                segment_index: bigint!(0),
                offset: bigint!(2)
            })));
        assert!(vm
            .accessed_addresses
            .contains(&MaybeRelocatable::RelocatableValue(Relocatable {
                segment_index: bigint!(0),
                offset: bigint!(5)
            })));
        assert!(vm
            .accessed_addresses
            .contains(&MaybeRelocatable::RelocatableValue(Relocatable {
                segment_index: bigint!(1),
                offset: bigint!(0)
            })));
        assert!(vm
            .accessed_addresses
            .contains(&MaybeRelocatable::RelocatableValue(Relocatable {
                segment_index: bigint!(1),
                offset: bigint!(3)
            })));
    }

    #[test]
    /// Test the following program:
    /// ...
    /// [ap] = 4
    /// ap += 1
    /// [ap] = 5; ap++
    /// [ap] = [ap - 1] * [ap - 2]
    /// ...
    /// Original vm memory:
    /// RelocatableValue(segment_index=0, offset=0): '0x400680017fff8000',
    /// RelocatableValue(segment_index=0, offset=1): '0x4',
    /// RelocatableValue(segment_index=0, offset=2): '0x40780017fff7fff',
    /// RelocatableValue(segment_index=0, offset=3): '0x1',
    /// RelocatableValue(segment_index=0, offset=4): '0x480680017fff8000',
    /// RelocatableValue(segment_index=0, offset=5): '0x5',
    /// RelocatableValue(segment_index=0, offset=6): '0x40507ffe7fff8000',
    /// RelocatableValue(segment_index=0, offset=7): '0x208b7fff7fff7ffe',
    /// RelocatableValue(segment_index=1, offset=0): RelocatableValue(segment_index=2, offset=0),
    /// RelocatableValue(segment_index=1, offset=1): RelocatableValue(segment_index=3, offset=0),
    /// RelocatableValue(segment_index=1, offset=2): '0x4',
    /// RelocatableValue(segment_index=1, offset=3): '0x5',
    /// RelocatableValue(segment_index=1, offset=4): '0x14'
    fn multiplication_and_different_ap_increase() {
        let mem_arr = [
            (
                MaybeRelocatable::from((bigint!(0), bigint!(0))),
                MaybeRelocatable::Int(bigint64!(0x400680017fff8000)),
            ),
            (
                MaybeRelocatable::from((bigint!(0), bigint!(1))),
                MaybeRelocatable::Int(bigint64!(0x0000000000000004)),
            ),
            (
                MaybeRelocatable::from((bigint!(0), bigint!(2))),
                MaybeRelocatable::Int(bigint64!(0x40780017fff7fff)),
            ),
            (
                MaybeRelocatable::from((bigint!(0), bigint!(3))),
                MaybeRelocatable::Int(bigint64!(0x0000000000000001)),
            ),
            (
                MaybeRelocatable::from((bigint!(0), bigint!(4))),
                MaybeRelocatable::Int(bigint64!(0x480680017fff8000)),
            ),
            (
                MaybeRelocatable::from((bigint!(0), bigint!(5))),
                MaybeRelocatable::Int(bigint64!(0x0000000000000005)),
            ),
            (
                MaybeRelocatable::from((bigint!(0), bigint!(6))),
                MaybeRelocatable::Int(bigint64!(0x40507ffe7fff8000)),
            ),
            (
                MaybeRelocatable::from((bigint!(0), bigint!(7))),
                MaybeRelocatable::Int(bigint64!(0x208b7fff7fff7ffe)),
            ),
            (
                MaybeRelocatable::from((bigint!(1), bigint!(0))),
                MaybeRelocatable::from((bigint!(2), bigint!(0))),
            ),
            (
                MaybeRelocatable::from((bigint!(1), bigint!(1))),
                MaybeRelocatable::from((bigint!(3), bigint!(0))),
            ),
            (
                MaybeRelocatable::from((bigint!(1), bigint!(3))),
                MaybeRelocatable::Int(bigint64!(0x0000000000000005)),
            ),
            (
                MaybeRelocatable::from((bigint!(1), bigint!(4))),
                MaybeRelocatable::Int(bigint64!(0x0000000000000014)),
            ),
        ];

        let run_context = RunContext {
            memory: Memory::from(mem_arr.clone()),
            pc: MaybeRelocatable::RelocatableValue(Relocatable {
                segment_index: bigint!(0),
                offset: bigint!(0),
            }),
            ap: MaybeRelocatable::RelocatableValue(Relocatable {
                segment_index: bigint!(1),
                offset: bigint!(2),
            }),
            fp: MaybeRelocatable::RelocatableValue(Relocatable {
                segment_index: bigint!(1),
                offset: bigint!(2),
            }),
            prime: BigInt::new(
                Sign::Plus,
                vec![
                    4294967089, 4294967295, 4294967295, 4294967295, 4294967295, 4294967295,
                    4294967295, 67108863,
                ],
            ),
        };

        let mut vm = VirtualMachine {
            run_context: run_context,
            prime: BigInt::new(
                Sign::Plus,
                vec![
                    4294967089, 4294967295, 4294967295, 4294967295, 4294967295, 4294967295,
                    4294967295, 67108863,
                ],
            ),
            _program_base: None,
            validated_memory: ValidatedMemoryDict::from(mem_arr),
            accessed_addresses: Vec::<MaybeRelocatable>::new(),
            trace: Vec::<TraceEntry>::new(),
            current_step: bigint!(1),
            skip_instruction_execution: false,
        };

        assert_eq!(
            vm.run_context.pc,
            MaybeRelocatable::RelocatableValue(Relocatable {
                segment_index: bigint!(0),
                offset: bigint!(0)
            })
        );
        assert_eq!(
            vm.run_context.ap,
            MaybeRelocatable::RelocatableValue(Relocatable {
                segment_index: bigint!(1),
                offset: bigint!(2)
            })
        );

        assert_eq!(vm.step(), Ok(()));
        assert_eq!(
            vm.run_context.pc,
            MaybeRelocatable::RelocatableValue(Relocatable {
                segment_index: bigint!(0),
                offset: bigint!(2)
            })
        );
        assert_eq!(
            vm.run_context.ap,
            MaybeRelocatable::RelocatableValue(Relocatable {
                segment_index: bigint!(1),
                offset: bigint!(2)
            })
        );

        assert_eq!(
            vm.validated_memory.get(&vm.run_context.ap),
            Some(&MaybeRelocatable::Int(BigInt::from_i64(0x4).unwrap())),
        );
        assert_eq!(vm.step(), Ok(()));
        assert_eq!(
            vm.run_context.pc,
            MaybeRelocatable::RelocatableValue(Relocatable {
                segment_index: bigint!(0),
                offset: bigint!(4)
            })
        );
        assert_eq!(
            vm.run_context.ap,
            MaybeRelocatable::RelocatableValue(Relocatable {
                segment_index: bigint!(1),
                offset: bigint!(3)
            })
        );

        assert_eq!(
            vm.validated_memory.get(&vm.run_context.ap),
            Some(&MaybeRelocatable::Int(BigInt::from_i64(0x5).unwrap())),
        );

        assert_eq!(vm.step(), Ok(()));
        assert_eq!(
            vm.run_context.pc,
            MaybeRelocatable::RelocatableValue(Relocatable {
                segment_index: bigint!(0),
                offset: bigint!(6)
            })
        );
        assert_eq!(
            vm.run_context.ap,
            MaybeRelocatable::RelocatableValue(Relocatable {
                segment_index: bigint!(1),
                offset: bigint!(4)
            })
        );

        assert_eq!(
            vm.validated_memory.get(&vm.run_context.ap),
            Some(&MaybeRelocatable::Int(bigint64!(0x14))),
        );
    }
}<|MERGE_RESOLUTION|>--- conflicted
+++ resolved
@@ -103,11 +103,7 @@
                 },
                 None => return Err(VirtualMachineError::UnconstrainedResJumpRel),
             },
-<<<<<<< HEAD
             PcUpdate::JNZ => match VirtualMachine::is_zero(operands.dst.clone())? {
-=======
-            PcUpdate::Jnz => match VirtualMachine::is_zero(operands.res.clone())? {
->>>>>>> 0ccacc19
                 true => self
                     .run_context
                     .pc
@@ -131,7 +127,6 @@
     }
 
     /// Returns true if the value is zero
-<<<<<<< HEAD
     /// Used for JNZ instructions
     fn is_zero(addr: MaybeRelocatable) -> Result<bool, VirtualMachineError> {
         match addr {
@@ -141,26 +136,9 @@
                     Ok(false)
                 } else {
                     Err(VirtualMachineError::PureValueError)
-=======
-    /// Used for Jnz instructions
-    fn is_zero(addr: Option<MaybeRelocatable>) -> Result<bool, VirtualMachineError> {
-        if let Some(value) = addr {
-            match value {
-                MaybeRelocatable::Int(num) => return Ok(num == bigint!(0)),
-                MaybeRelocatable::RelocatableValue(rel_value) => {
-                    if rel_value.offset >= bigint!(0) {
-                        return Ok(false);
-                    } else {
-                        return Err(VirtualMachineError::PureValue);
-                    }
->>>>>>> 0ccacc19
                 }
             }
         }
-<<<<<<< HEAD
-=======
-        Err(VirtualMachineError::NotImplemented)
->>>>>>> 0ccacc19
     }
 
     ///Returns a tuple (deduced_op0, deduced_res).
@@ -1448,28 +1426,23 @@
 
     #[test]
     fn is_zero_relocatable_value() {
-        let _value = MaybeRelocatable::RelocatableValue(Relocatable {
+        let value = MaybeRelocatable::RelocatableValue(Relocatable {
             segment_index: bigint!(1),
             offset: bigint!(2),
         });
-        //assert_eq!(Ok(false), VirtualMachine::is_zero(Some(value)));
+        assert_eq!(Ok(false), VirtualMachine::is_zero(Some(value)));
     }
 
     #[test]
     fn is_zero_relocatable_value_negative() {
-        let _value = MaybeRelocatable::RelocatableValue(Relocatable {
+        let value = MaybeRelocatable::RelocatableValue(Relocatable {
             segment_index: bigint!(1),
             offset: bigint!(-1),
         });
-<<<<<<< HEAD
-        /*assert_eq!(
+        assert_eq!(
             Err(VirtualMachineError::PureValueError),
-=======
-        assert_eq!(
-            Err(VirtualMachineError::PureValue),
->>>>>>> 0ccacc19
             VirtualMachine::is_zero(Some(value))
-        );*/
+        );
     }
 
     #[test]

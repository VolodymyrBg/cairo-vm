use std::collections::HashMap;

use num_bigint::BigInt;

use crate::types::instruction::Register;
use crate::vm::errors::vm_errors::VirtualMachineError;
use crate::vm::hints::hint_utils::{
<<<<<<< HEAD
    add_segment, assert_le_felt, assert_nn, assert_not_equal, is_nn, is_nn_out_of_range,
    is_positive,
=======
    add_segment, assert_le_felt, assert_nn, assert_not_equal, assert_not_zero, is_nn,
    is_nn_out_of_range, split_int, split_int_assert_range,
>>>>>>> e295ec47
};
use crate::vm::vm_core::VirtualMachine;

#[derive(Debug, PartialEq, Clone)]
pub struct HintReference {
    pub register: Register,
    pub offset: i32,
}
pub fn execute_hint(
    vm: &mut VirtualMachine,
    hint_code: &[u8],
    ids: HashMap<String, BigInt>,
) -> Result<(), VirtualMachineError> {
    match std::str::from_utf8(hint_code) {
        Ok("memory[ap] = segments.add()") => add_segment(vm),
        Ok("memory[ap] = 0 if 0 <= (ids.a % PRIME) < range_check_builtin.bound else 1") => is_nn(vm, ids),
        Ok("memory[ap] = 0 if 0 <= ((-ids.a - 1) % PRIME) < range_check_builtin.bound else 1"
        ) => is_nn_out_of_range(vm, ids),
        Ok("from starkware.cairo.common.math_utils import assert_integer\nassert_integer(ids.a)\nassert_integer(ids.b)\na = ids.a % PRIME\nb = ids.b % PRIME\nassert a <= b, f'a = {a} is not less than or equal to b = {b}.'\n\nids.small_inputs = int(\n    a < range_check_builtin.bound and (b - a) < range_check_builtin.bound)",
        ) => assert_le_felt(vm, ids),
<<<<<<< HEAD
        Ok("from starkware.cairo.common.math_utils import is_positive\nids.is_positive = 1 if is_positive(\n    value=ids.value, prime=PRIME, rc_bound=range_check_builtin.bound) else 0"
        ) => is_positive(vm, ids),
=======
        Ok("assert ids.value == 0, 'split_int(): value is out of range.'"
        ) => split_int_assert_range(vm, ids),
        Ok("memory[ids.output] = res = (int(ids.value) % PRIME) % ids.base\nassert res < ids.bound, f'split_int(): Limb {res} is out of range.'"
        ) => split_int(vm, ids),
>>>>>>> e295ec47
        Ok("from starkware.cairo.lang.vm.relocatable import RelocatableValue\nboth_ints = isinstance(ids.a, int) and isinstance(ids.b, int)\nboth_relocatable = (\n    isinstance(ids.a, RelocatableValue) and isinstance(ids.b, RelocatableValue) and\n    ids.a.segment_index == ids.b.segment_index)\nassert both_ints or both_relocatable, \\\n    f'assert_not_equal failed: non-comparable values: {ids.a}, {ids.b}.'\nassert (ids.a - ids.b) % PRIME != 0, f'assert_not_equal failed: {ids.a} = {ids.b}.'"
        ) => assert_not_equal(vm, ids),
        Ok("from starkware.cairo.common.math_utils import assert_integer\nassert_integer(ids.a)\nassert 0 <= ids.a % PRIME < range_check_builtin.bound, f'a = {ids.a} is out of range.'"
        ) => assert_nn(vm, ids),
        Ok("from starkware.cairo.common.math_utils import assert_integer\nassert_integer(ids.value)\nassert ids.value % PRIME != 0, f'assert_not_zero failed: {ids.value} = 0.'"
        ) => assert_not_zero(vm, ids),
        Ok(hint_code) => Err(VirtualMachineError::UnknownHint(String::from(hint_code))),
        Err(_) => Err(VirtualMachineError::InvalidHintEncoding(
            vm.run_context.pc.clone(),
        )),
    }
}
#[cfg(test)]
mod tests {
    use crate::bigint_str;
    use crate::math_utils::as_int;
    use crate::relocatable;
    use crate::types::relocatable::MaybeRelocatable;
    use crate::types::relocatable::Relocatable;
    use crate::vm::errors::memory_errors::MemoryError;
    use crate::{bigint, vm::runners::builtin_runner::RangeCheckBuiltinRunner};
    use num_bigint::{BigInt, Sign};
    use num_traits::FromPrimitive;

    use super::*;
    #[test]
    fn run_alloc_hint_empty_memory() {
        let hint_code = "memory[ap] = segments.add()".as_bytes();
        let mut vm = VirtualMachine::new(
            BigInt::new(Sign::Plus, vec![1, 0, 0, 0, 0, 0, 17, 134217728]),
            //ap value is (0,0)
            Vec::new(),
        );
        //ids and references are not needed for this test
        execute_hint(&mut vm, hint_code, HashMap::new()).expect("Error while executing hint");
        //first new segment is added
        assert_eq!(vm.segments.num_segments, 1);
        //new segment base (0,0) is inserted into ap (0,0)
        assert_eq!(
            vm.memory.get(&MaybeRelocatable::from((0, 0))),
            Ok(Some(&MaybeRelocatable::from((0, 0))))
        );
    }

    #[test]
    fn run_alloc_hint_preset_memory() {
        let hint_code = "memory[ap] = segments.add()".as_bytes();
        let mut vm = VirtualMachine::new(
            BigInt::new(Sign::Plus, vec![1, 0, 0, 0, 0, 0, 17, 134217728]),
            Vec::new(),
        );
        //Add 3 segments to the memory
        for _ in 0..3 {
            vm.segments.add(&mut vm.memory, None);
        }
        vm.run_context.ap = MaybeRelocatable::from((2, 6));
        //ids and references are not needed for this test
        execute_hint(&mut vm, hint_code, HashMap::new()).expect("Error while executing hint");
        //Segment N°4 is added
        assert_eq!(vm.segments.num_segments, 4);
        //new segment base (3,0) is inserted into ap (2,6)
        assert_eq!(
            vm.memory.get(&MaybeRelocatable::from((2, 6))),
            Ok(Some(&MaybeRelocatable::from((3, 0))))
        );
    }

    #[test]
    fn run_alloc_hint_ap_is_not_empty() {
        let hint_code = "memory[ap] = segments.add()".as_bytes();
        let mut vm = VirtualMachine::new(
            BigInt::new(Sign::Plus, vec![1, 0, 0, 0, 0, 0, 17, 134217728]),
            Vec::new(),
        );
        //Add 3 segments to the memory
        for _ in 0..3 {
            vm.segments.add(&mut vm.memory, None);
        }
        vm.run_context.ap = MaybeRelocatable::from((2, 6));
        //Insert something into ap
        vm.memory
            .insert(
                &MaybeRelocatable::from((2, 6)),
                &MaybeRelocatable::from((2, 6)),
            )
            .unwrap();
        //ids and references are not needed for this test
        assert_eq!(
            execute_hint(&mut vm, hint_code, HashMap::new()),
            Err(VirtualMachineError::MemoryError(
                MemoryError::InconsistentMemory(
                    MaybeRelocatable::from((2, 6)),
                    MaybeRelocatable::from((2, 6)),
                    MaybeRelocatable::from((3, 0))
                )
            ))
        );
    }

    #[test]
    fn run_unknown_hint() {
        let hint_code = "random_invalid_code".as_bytes();
        let mut vm = VirtualMachine::new(
            BigInt::new(Sign::Plus, vec![1, 0, 0, 0, 0, 0, 17, 134217728]),
            Vec::new(),
        );
        assert_eq!(
            execute_hint(&mut vm, hint_code, HashMap::new()),
            Err(VirtualMachineError::UnknownHint(
                String::from_utf8(hint_code.to_vec()).unwrap()
            ))
        );
    }

    #[test]
    fn run_is_nn_hint_false() {
        let hint_code =
            "memory[ap] = 0 if 0 <= (ids.a % PRIME) < range_check_builtin.bound else 1".as_bytes();
        let mut vm = VirtualMachine::new(
            BigInt::new(Sign::Plus, vec![1, 0, 0, 0, 0, 0, 17, 134217728]),
            vec![(
                "range_check".to_string(),
                Box::new(RangeCheckBuiltinRunner::new(true, bigint!(8), 8)),
            )],
        );
        for _ in 0..2 {
            vm.segments.add(&mut vm.memory, None);
        }
        //Initialize ap, fp
        vm.run_context.ap = MaybeRelocatable::from((1, 0));
        vm.run_context.fp = MaybeRelocatable::from((0, 1));
        //Insert ids into memory
        vm.memory
            .insert(
                &MaybeRelocatable::from((0, 0)),
                &MaybeRelocatable::from(bigint!(-1)),
            )
            .unwrap();
        //Create ids
        let mut ids = HashMap::<String, BigInt>::new();
        ids.insert(String::from("a"), bigint!(0));
        //Create references
        vm.references = vec![HintReference {
            register: Register::FP,
            offset: -1,
        }];
        //Execute the hint
        execute_hint(&mut vm, hint_code, ids).expect("Error while executing hint");
        //Check that ap now contains false (0)
        assert_eq!(
            vm.memory.get(&MaybeRelocatable::from((1, 0))),
            Ok(Some(&MaybeRelocatable::from(bigint!(1))))
        );
    }

    #[test]
    fn run_is_nn_hint_true() {
        let hint_code =
            "memory[ap] = 0 if 0 <= (ids.a % PRIME) < range_check_builtin.bound else 1".as_bytes();
        let mut vm = VirtualMachine::new(
            BigInt::new(Sign::Plus, vec![1, 0, 0, 0, 0, 0, 17, 134217728]),
            vec![(
                "range_check".to_string(),
                Box::new(RangeCheckBuiltinRunner::new(true, bigint!(8), 8)),
            )],
        );
        for _ in 0..2 {
            vm.segments.add(&mut vm.memory, None);
        }
        //Initialize ap, fp
        vm.run_context.ap = MaybeRelocatable::from((1, 0));
        vm.run_context.fp = MaybeRelocatable::from((0, 1));
        //Insert ids into memory
        vm.memory
            .insert(
                &MaybeRelocatable::from((0, 0)),
                &MaybeRelocatable::from(bigint!(1)),
            )
            .unwrap();
        //Create ids
        let mut ids = HashMap::<String, BigInt>::new();
        ids.insert(String::from("a"), bigint!(0));
        //Create references
        vm.references = vec![HintReference {
            register: Register::FP,
            offset: -1,
        }];
        //Execute the hint
        execute_hint(&mut vm, hint_code, ids).expect("Error while executing hint");
        //Check that ap now contains true (1)
        assert_eq!(
            vm.memory.get(&MaybeRelocatable::from((1, 0))),
            Ok(Some(&MaybeRelocatable::from(bigint!(0))))
        );
    }

    #[test]
    //This test contemplates the case when the number itself is negative, but it is within the range (-prime, -range_check_bound)
    //Making the comparison return 1 (true)
    fn run_is_nn_hint_true_border_case() {
        let hint_code =
            "memory[ap] = 0 if 0 <= (ids.a % PRIME) < range_check_builtin.bound else 1".as_bytes();
        let mut vm = VirtualMachine::new(
            BigInt::new(Sign::Plus, vec![1, 0, 0, 0, 0, 0, 17, 134217728]),
            vec![(
                "range_check".to_string(),
                Box::new(RangeCheckBuiltinRunner::new(true, bigint!(8), 8)),
            )],
        );
        for _ in 0..2 {
            vm.segments.add(&mut vm.memory, None);
        }
        //Initialize ap, fp
        vm.run_context.ap = MaybeRelocatable::from((1, 0));
        vm.run_context.fp = MaybeRelocatable::from((0, 1));
        //Insert ids into memory
        vm.memory
            .insert(
                &MaybeRelocatable::from((0, 0)),
                //(-prime) + 1
                &MaybeRelocatable::from(
                    BigInt::new(Sign::Minus, vec![1, 0, 0, 0, 0, 0, 17, 134217728]) + bigint!(1),
                ),
            )
            .unwrap();
        //Create ids
        let mut ids = HashMap::<String, BigInt>::new();
        ids.insert(String::from("a"), bigint!(0));
        //Create references
        vm.references = vec![HintReference {
            register: Register::FP,
            offset: -1,
        }];
        //Execute the hint
        execute_hint(&mut vm, hint_code, ids).expect("Error while executing hint");
        //Check that ap now contains true (1)
        assert_eq!(
            vm.memory.get(&MaybeRelocatable::from((1, 0))),
            Ok(Some(&MaybeRelocatable::from(bigint!(0))))
        );
    }

    #[test]
    fn run_invalid_encoding_hint() {
        let hint_code = [0x80];
        let mut vm = VirtualMachine::new(
            BigInt::new(Sign::Plus, vec![1, 0, 0, 0, 0, 0, 17, 134217728]),
            Vec::new(),
        );
        assert_eq!(
            execute_hint(&mut vm, &hint_code, HashMap::new()),
            Err(VirtualMachineError::InvalidHintEncoding(vm.run_context.pc))
        );
    }

    #[test]
    fn run_is_nn_hint_no_range_check_builtin() {
        let hint_code =
            "memory[ap] = 0 if 0 <= (ids.a % PRIME) < range_check_builtin.bound else 1".as_bytes();
        let mut vm = VirtualMachine::new(
            BigInt::new(Sign::Plus, vec![1, 0, 0, 0, 0, 0, 17, 134217728]),
            Vec::new(),
        );
        for _ in 0..2 {
            vm.segments.add(&mut vm.memory, None);
        }
        //Initialize ap, fp
        vm.run_context.ap = MaybeRelocatable::from((1, 0));
        vm.run_context.fp = MaybeRelocatable::from((0, 1));
        //Insert ids into memory
        vm.memory
            .insert(
                &MaybeRelocatable::from((0, 0)),
                &MaybeRelocatable::from(bigint!(1)),
            )
            .unwrap();
        //Create ids
        let mut ids = HashMap::<String, BigInt>::new();
        ids.insert(String::from("a"), bigint!(0));
        //Create references
        vm.references = vec![HintReference {
            register: Register::FP,
            offset: -1,
        }];
        //Execute the hint
        assert_eq!(
            execute_hint(&mut vm, &hint_code, ids),
            Err(VirtualMachineError::NoRangeCheckBuiltin)
        );
    }

    #[test]
    fn run_is_nn_hint_incorrect_ids() {
        let hint_code =
            "memory[ap] = 0 if 0 <= (ids.a % PRIME) < range_check_builtin.bound else 1".as_bytes();
        let mut vm = VirtualMachine::new(
            BigInt::new(Sign::Plus, vec![1, 0, 0, 0, 0, 0, 17, 134217728]),
            vec![(
                "range_check".to_string(),
                Box::new(RangeCheckBuiltinRunner::new(true, bigint!(8), 8)),
            )],
        );
        for _ in 0..2 {
            vm.segments.add(&mut vm.memory, None);
        }
        //Initialize ap
        vm.run_context.ap = MaybeRelocatable::from((1, 0));
        //Create ids
        let mut ids = HashMap::<String, BigInt>::new();
        ids.insert(String::from("b"), bigint!(0));
        //Execute the hint
        assert_eq!(
            execute_hint(&mut vm, hint_code, ids),
            Err(VirtualMachineError::IncorrectIds(
                vec![String::from("a")],
                vec![String::from("b")]
            ))
        );
    }

    #[test]
    fn run_is_nn_hint_cant_get_ids_from_memory() {
        let hint_code =
            "memory[ap] = 0 if 0 <= (ids.a % PRIME) < range_check_builtin.bound else 1".as_bytes();
        let mut vm = VirtualMachine::new(
            BigInt::new(Sign::Plus, vec![1, 0, 0, 0, 0, 0, 17, 134217728]),
            vec![(
                "range_check".to_string(),
                Box::new(RangeCheckBuiltinRunner::new(true, bigint!(8), 8)),
            )],
        );
        for _ in 0..2 {
            vm.segments.add(&mut vm.memory, None);
        }
        //Initialize ap, fp
        vm.run_context.ap = MaybeRelocatable::from((1, 0));
        vm.run_context.fp = MaybeRelocatable::from((0, 1));
        //Dont insert ids into memory
        //Create ids
        let mut ids = HashMap::<String, BigInt>::new();
        ids.insert(String::from("a"), bigint!(0));
        //Create references
        vm.references = vec![HintReference {
            register: Register::FP,
            offset: -1,
        }];
        //Execute the hint
        assert_eq!(
            execute_hint(&mut vm, hint_code, ids),
            Err(VirtualMachineError::MemoryGet(MaybeRelocatable::from((
                0, 0
            ))))
        );
    }

    #[test]
    fn run_is_nn_hint_ids_are_relocatable_values() {
        let hint_code =
            "memory[ap] = 0 if 0 <= (ids.a % PRIME) < range_check_builtin.bound else 1".as_bytes();
        let mut vm = VirtualMachine::new(
            BigInt::new(Sign::Plus, vec![1, 0, 0, 0, 0, 0, 17, 134217728]),
            vec![(
                "range_check".to_string(),
                Box::new(RangeCheckBuiltinRunner::new(true, bigint!(8), 8)),
            )],
        );
        for _ in 0..2 {
            vm.segments.add(&mut vm.memory, None);
        }
        //Initialize ap, fp
        vm.run_context.ap = MaybeRelocatable::from((1, 0));
        vm.run_context.fp = MaybeRelocatable::from((0, 1));
        //Insert ids into memory
        vm.memory
            .insert(
                &MaybeRelocatable::from((0, 0)),
                &MaybeRelocatable::from((2, 3)),
            )
            .unwrap();
        //Create ids
        let mut ids = HashMap::<String, BigInt>::new();
        ids.insert(String::from("a"), bigint!(0));
        //Create references
        vm.references = vec![HintReference {
            register: Register::FP,
            offset: -1,
        }];
        //Execute the hint
        assert_eq!(
            execute_hint(&mut vm, hint_code, ids),
            Err(VirtualMachineError::ExpectedInteger(
                MaybeRelocatable::from((0, 0))
            ))
        );
    }

    #[test]
    fn run_assert_le_felt_valid() {
        let hint_code = "from starkware.cairo.common.math_utils import assert_integer\nassert_integer(ids.a)\nassert_integer(ids.b)\na = ids.a % PRIME\nb = ids.b % PRIME\nassert a <= b, f'a = {a} is not less than or equal to b = {b}.'\n\nids.small_inputs = int(\n    a < range_check_builtin.bound and (b - a) < range_check_builtin.bound)"
            .as_bytes();
        let mut vm = VirtualMachine::new(
            BigInt::new(Sign::Plus, vec![1, 0, 0, 0, 0, 0, 17, 134217728]),
            vec![(
                "range_check".to_string(),
                Box::new(RangeCheckBuiltinRunner::new(true, bigint!(8), 8)),
            )],
        );
        for _ in 0..2 {
            vm.segments.add(&mut vm.memory, None);
        }
        //Initialize fp
        vm.run_context.fp = MaybeRelocatable::from((0, 4));
        //Insert ids into memory
        //ids.a
        vm.memory
            .insert(
                &MaybeRelocatable::from((0, 0)),
                &MaybeRelocatable::from(bigint!(1)),
            )
            .unwrap();
        //ids.b
        vm.memory
            .insert(
                &MaybeRelocatable::from((0, 1)),
                &MaybeRelocatable::from(bigint!(2)),
            )
            .unwrap();
        //create memory gap, so ids.small_inputs contains None
        vm.memory
            .insert(
                &MaybeRelocatable::from((0, 3)),
                &MaybeRelocatable::from(bigint!(4)),
            )
            .unwrap();
        //Create ids
        let mut ids = HashMap::<String, BigInt>::new();
        ids.insert(String::from("a"), bigint!(0));
        ids.insert(String::from("b"), bigint!(1));
        ids.insert(String::from("small_inputs"), bigint!(2));
        //Create references
        vm.references = vec![
            HintReference {
                register: Register::FP,
                offset: -4,
            },
            HintReference {
                register: Register::FP,
                offset: -3,
            },
            HintReference {
                register: Register::FP,
                offset: -2,
            },
        ];
        //Execute the hint
        assert_eq!(execute_hint(&mut vm, hint_code, ids), Ok(()));
        //Hint would return an error if the assertion fails
    }

    #[test]
    fn run_assert_nn_valid() {
        let hint_code = "from starkware.cairo.common.math_utils import assert_integer\nassert_integer(ids.a)\nassert 0 <= ids.a % PRIME < range_check_builtin.bound, f'a = {ids.a} is out of range.'"
            .as_bytes();
        let mut vm = VirtualMachine::new(
            BigInt::new(Sign::Plus, vec![1, 0, 0, 0, 0, 0, 17, 134217728]),
            vec![(
                "range_check".to_string(),
                Box::new(RangeCheckBuiltinRunner::new(true, bigint!(8), 8)),
            )],
        );

        vm.segments.add(&mut vm.memory, None);

        //Initialize fp
        vm.run_context.fp = MaybeRelocatable::from((0, 4));
        //Insert ids into memory
        //ids.a
        vm.memory
            .insert(
                &MaybeRelocatable::from((0, 0)),
                &MaybeRelocatable::from(bigint!(1)),
            )
            .unwrap();
        //Create ids
        let mut ids = HashMap::<String, BigInt>::new();
        ids.insert(String::from("a"), bigint!(0));
        //Create references
        vm.references = vec![HintReference {
            register: Register::FP,
            offset: -4,
        }];
        //Execute the hint
        assert_eq!(execute_hint(&mut vm, hint_code, ids), Ok(()));
        //Hint would return an error if the assertion fails
    }

    #[test]
    fn run_assert_nn_invalid() {
        let hint_code = "from starkware.cairo.common.math_utils import assert_integer\nassert_integer(ids.a)\nassert 0 <= ids.a % PRIME < range_check_builtin.bound, f'a = {ids.a} is out of range.'"
            .as_bytes();
        let mut vm = VirtualMachine::new(
            BigInt::new(Sign::Plus, vec![1, 0, 0, 0, 0, 0, 17, 134217728]),
            vec![(
                "range_check".to_string(),
                Box::new(RangeCheckBuiltinRunner::new(true, bigint!(8), 8)),
            )],
        );
        for _ in 0..2 {
            vm.segments.add(&mut vm.memory, None);
        }
        //Initialize fp
        vm.run_context.fp = MaybeRelocatable::from((0, 4));
        //Insert ids into memory
        //ids.a
        vm.memory
            .insert(
                &MaybeRelocatable::from((0, 0)),
                &MaybeRelocatable::from(bigint!(-1)),
            )
            .unwrap();
        //Create ids
        let mut ids = HashMap::<String, BigInt>::new();
        ids.insert(String::from("a"), bigint!(0));
        //Create references
        vm.references = vec![HintReference {
            register: Register::FP,
            offset: -4,
        }];
        //Execute the hint
        assert_eq!(
            execute_hint(&mut vm, hint_code, ids),
            Err(VirtualMachineError::ValueOutOfRange(bigint!(-1)))
        );
    }

    #[test]
    fn run_assert_nn_incorrect_ids() {
        let hint_code = "from starkware.cairo.common.math_utils import assert_integer\nassert_integer(ids.a)\nassert 0 <= ids.a % PRIME < range_check_builtin.bound, f'a = {ids.a} is out of range.'"
            .as_bytes();
        let mut vm = VirtualMachine::new(
            BigInt::new(Sign::Plus, vec![1, 0, 0, 0, 0, 0, 17, 134217728]),
            vec![(
                "range_check".to_string(),
                Box::new(RangeCheckBuiltinRunner::new(true, bigint!(8), 8)),
            )],
        );

        vm.segments.add(&mut vm.memory, None);

        //Initialize fp
        vm.run_context.fp = MaybeRelocatable::from((0, 4));
        //Insert ids into memory
        //ids.a
        vm.memory
            .insert(
                &MaybeRelocatable::from((0, 0)),
                &MaybeRelocatable::from(bigint!(-1)),
            )
            .unwrap();
        //Create ids
        let mut ids = HashMap::<String, BigInt>::new();
        ids.insert(String::from("incorrect_id"), bigint!(0));
        //Create references
        vm.references = vec![HintReference {
            register: Register::FP,
            offset: -4,
        }];
        //Execute the hint
        assert_eq!(
            execute_hint(&mut vm, hint_code, ids),
            Err(VirtualMachineError::IncorrectIds(
                vec![String::from("a")],
                vec![String::from("incorrect_id")],
            ))
        );
    }

    #[test]
    fn run_assert_nn_incorrect_reference() {
        let hint_code = "from starkware.cairo.common.math_utils import assert_integer\nassert_integer(ids.a)\nassert 0 <= ids.a % PRIME < range_check_builtin.bound, f'a = {ids.a} is out of range.'"
            .as_bytes();
        let mut vm = VirtualMachine::new(
            BigInt::new(Sign::Plus, vec![1, 0, 0, 0, 0, 0, 17, 134217728]),
            vec![(
                "range_check".to_string(),
                Box::new(RangeCheckBuiltinRunner::new(true, bigint!(8), 8)),
            )],
        );

        vm.segments.add(&mut vm.memory, None);

        //Initialize fp
        vm.run_context.fp = MaybeRelocatable::from((0, 4));
        //Insert ids into memory
        //ids.a
        vm.memory
            .insert(
                &MaybeRelocatable::from((0, 0)),
                &MaybeRelocatable::from(bigint!(-1)),
            )
            .unwrap();
        //Create ids
        let mut ids = HashMap::<String, BigInt>::new();
        ids.insert(String::from("a"), bigint!(0));
        //Create references
        vm.references = vec![HintReference {
            register: Register::FP,
            offset: 10,
        }];
        //Execute the hint
        assert_eq!(
            execute_hint(&mut vm, hint_code, ids),
            Err(VirtualMachineError::FailedToGetIds)
        );
    }

    #[test]
    fn run_assert_nn_a_is_not_integer() {
        let hint_code = "from starkware.cairo.common.math_utils import assert_integer\nassert_integer(ids.a)\nassert 0 <= ids.a % PRIME < range_check_builtin.bound, f'a = {ids.a} is out of range.'"
            .as_bytes();
        let mut vm = VirtualMachine::new(
            BigInt::new(Sign::Plus, vec![1, 0, 0, 0, 0, 0, 17, 134217728]),
            vec![(
                "range_check".to_string(),
                Box::new(RangeCheckBuiltinRunner::new(true, bigint!(8), 8)),
            )],
        );

        vm.segments.add(&mut vm.memory, None);

        //Initialize fp
        vm.run_context.fp = MaybeRelocatable::from((0, 4));
        //Insert ids into memory
        //ids.a
        vm.memory
            .insert(
                &MaybeRelocatable::from((0, 0)),
                &MaybeRelocatable::from((10, 10)),
            )
            .unwrap();
        //Create ids
        let mut ids = HashMap::<String, BigInt>::new();
        ids.insert(String::from("a"), bigint!(0));
        //Create references
        vm.references = vec![HintReference {
            register: Register::FP,
            offset: -4,
        }];
        //Execute the hint
        assert_eq!(
            execute_hint(&mut vm, hint_code, ids),
            Err(VirtualMachineError::ExpectedInteger(
                MaybeRelocatable::from((0, 0))
            ))
        );
    }

    #[test]
    fn run_assert_nn_no_range_check_builtin() {
        let hint_code = "from starkware.cairo.common.math_utils import assert_integer\nassert_integer(ids.a)\nassert 0 <= ids.a % PRIME < range_check_builtin.bound, f'a = {ids.a} is out of range.'"
            .as_bytes();
        let mut vm = VirtualMachine::new(
            BigInt::new(Sign::Plus, vec![1, 0, 0, 0, 0, 0, 17, 134217728]),
            vec![],
        );

        vm.segments.add(&mut vm.memory, None);

        //Initialize fp
        vm.run_context.fp = MaybeRelocatable::from((0, 4));
        //Insert ids into memory
        //ids.a
        vm.memory
            .insert(
                &MaybeRelocatable::from((0, 0)),
                &MaybeRelocatable::from(bigint!(1)),
            )
            .unwrap();
        //Create ids
        let mut ids = HashMap::<String, BigInt>::new();
        ids.insert(String::from("a"), bigint!(0));
        //Create references
        vm.references = vec![HintReference {
            register: Register::FP,
            offset: -4,
        }];
        //Execute the hint
        assert_eq!(
            execute_hint(&mut vm, hint_code, ids),
            Err(VirtualMachineError::NoRangeCheckBuiltin)
        );
    }

    #[test]
    fn run_assert_nn_reference_is_not_in_memory() {
        let hint_code = "from starkware.cairo.common.math_utils import assert_integer\nassert_integer(ids.a)\nassert 0 <= ids.a % PRIME < range_check_builtin.bound, f'a = {ids.a} is out of range.'"
            .as_bytes();
        let mut vm = VirtualMachine::new(
            BigInt::new(Sign::Plus, vec![1, 0, 0, 0, 0, 0, 17, 134217728]),
            vec![(
                "range_check".to_string(),
                Box::new(RangeCheckBuiltinRunner::new(true, bigint!(8), 8)),
            )],
        );

        vm.segments.add(&mut vm.memory, None);

        //Initialize fp
        vm.run_context.fp = MaybeRelocatable::from((0, 4));
        //Create ids
        let mut ids = HashMap::<String, BigInt>::new();
        ids.insert(String::from("a"), bigint!(0));
        //Create references
        vm.references = vec![HintReference {
            register: Register::FP,
            offset: -4,
        }];
        //Execute the hint
        assert_eq!(
            execute_hint(&mut vm, hint_code, ids),
            Err(VirtualMachineError::FailedToGetIds)
        );
    }

    #[test]
    fn run_is_assert_le_felt_invalid() {
        let hint_code = "from starkware.cairo.common.math_utils import assert_integer\nassert_integer(ids.a)\nassert_integer(ids.b)\na = ids.a % PRIME\nb = ids.b % PRIME\nassert a <= b, f'a = {a} is not less than or equal to b = {b}.'\n\nids.small_inputs = int(\n    a < range_check_builtin.bound and (b - a) < range_check_builtin.bound)"
            .as_bytes();
        let mut vm = VirtualMachine::new(
            BigInt::new(Sign::Plus, vec![1, 0, 0, 0, 0, 0, 17, 134217728]),
            vec![(
                "range_check".to_string(),
                Box::new(RangeCheckBuiltinRunner::new(true, bigint!(8), 8)),
            )],
        );
        for _ in 0..2 {
            vm.segments.add(&mut vm.memory, None);
        }
        //Initialize fp
        vm.run_context.fp = MaybeRelocatable::from((0, 4));
        //Insert ids into memory
        //ids.a
        vm.memory
            .insert(
                &MaybeRelocatable::from((0, 0)),
                &MaybeRelocatable::from(bigint!(2)),
            )
            .unwrap();
        //ids.b
        vm.memory
            .insert(
                &MaybeRelocatable::from((0, 1)),
                &MaybeRelocatable::from(bigint!(1)),
            )
            .unwrap();
        //create memory gap, so ids.small_inputs contains None
        vm.memory
            .insert(
                &MaybeRelocatable::from((0, 3)),
                &MaybeRelocatable::from(bigint!(4)),
            )
            .unwrap();
        //Create ids
        let mut ids = HashMap::<String, BigInt>::new();
        ids.insert(String::from("a"), bigint!(0));
        ids.insert(String::from("b"), bigint!(1));
        ids.insert(String::from("small_inputs"), bigint!(2));
        //Create references
        vm.references = vec![
            HintReference {
                register: Register::FP,
                offset: -4,
            },
            HintReference {
                register: Register::FP,
                offset: -3,
            },
            HintReference {
                register: Register::FP,
                offset: -2,
            },
        ];
        //Execute the hint
        assert_eq!(
            execute_hint(&mut vm, hint_code, ids),
            Err(VirtualMachineError::NonLeFelt(bigint!(2), bigint!(1)))
        );
    }

    #[test]
    fn run_is_assert_le_felt_small_inputs_not_local() {
        let hint_code = "from starkware.cairo.common.math_utils import assert_integer\nassert_integer(ids.a)\nassert_integer(ids.b)\na = ids.a % PRIME\nb = ids.b % PRIME\nassert a <= b, f'a = {a} is not less than or equal to b = {b}.'\n\nids.small_inputs = int(\n    a < range_check_builtin.bound and (b - a) < range_check_builtin.bound)"
            .as_bytes();
        let mut vm = VirtualMachine::new(
            BigInt::new(Sign::Plus, vec![1, 0, 0, 0, 0, 0, 17, 134217728]),
            vec![(
                "range_check".to_string(),
                Box::new(RangeCheckBuiltinRunner::new(true, bigint!(8), 8)),
            )],
        );
        for _ in 0..2 {
            vm.segments.add(&mut vm.memory, None);
        }
        //Initialize fp
        vm.run_context.fp = MaybeRelocatable::from((0, 4));
        //Insert ids into memory
        //ids.a
        vm.memory
            .insert(
                &MaybeRelocatable::from((0, 0)),
                &MaybeRelocatable::from(bigint!(2)),
            )
            .unwrap();
        //ids.b
        vm.memory
            .insert(
                &MaybeRelocatable::from((0, 1)),
                &MaybeRelocatable::from(bigint!(1)),
            )
            .unwrap();
        //ids.small_inputs (insert into memory, instead of leaving a gap for it (local var))
        vm.memory
            .insert(
                &MaybeRelocatable::from((0, 2)),
                &MaybeRelocatable::from(bigint!(4)),
            )
            .unwrap();
        //Create ids
        let mut ids = HashMap::<String, BigInt>::new();
        ids.insert(String::from("a"), bigint!(0));
        ids.insert(String::from("b"), bigint!(1));
        ids.insert(String::from("small_inputs"), bigint!(2));
        //Create references
        vm.references = vec![
            HintReference {
                register: Register::FP,
                offset: -4,
            },
            HintReference {
                register: Register::FP,
                offset: -3,
            },
            HintReference {
                register: Register::FP,
                offset: -2,
            },
        ];
        //Execute the hint
        assert_eq!(
            execute_hint(&mut vm, hint_code, ids),
            Err(VirtualMachineError::FailedToGetIds)
        );
    }

    #[test]
    fn run_is_assert_le_felt_a_is_not_integer() {
        let hint_code = "from starkware.cairo.common.math_utils import assert_integer\nassert_integer(ids.a)\nassert_integer(ids.b)\na = ids.a % PRIME\nb = ids.b % PRIME\nassert a <= b, f'a = {a} is not less than or equal to b = {b}.'\n\nids.small_inputs = int(\n    a < range_check_builtin.bound and (b - a) < range_check_builtin.bound)"
            .as_bytes();
        let mut vm = VirtualMachine::new(
            BigInt::new(Sign::Plus, vec![1, 0, 0, 0, 0, 0, 17, 134217728]),
            vec![(
                "range_check".to_string(),
                Box::new(RangeCheckBuiltinRunner::new(true, bigint!(8), 8)),
            )],
        );
        for _ in 0..2 {
            vm.segments.add(&mut vm.memory, None);
        }
        //Initialize fp
        vm.run_context.fp = MaybeRelocatable::from((0, 4));
        //Insert ids into memory
        //ids.a
        vm.memory
            .insert(
                &MaybeRelocatable::from((0, 0)),
                &MaybeRelocatable::from((0, 0)),
            )
            .unwrap();
        //ids.b
        vm.memory
            .insert(
                &MaybeRelocatable::from((0, 1)),
                &MaybeRelocatable::from(bigint!(1)),
            )
            .unwrap();
        //create memory gap, so ids.small_inputs contains None
        vm.memory
            .insert(
                &MaybeRelocatable::from((0, 3)),
                &MaybeRelocatable::from(bigint!(4)),
            )
            .unwrap();
        //Create ids
        let mut ids = HashMap::<String, BigInt>::new();
        ids.insert(String::from("a"), bigint!(0));
        ids.insert(String::from("b"), bigint!(1));
        ids.insert(String::from("small_inputs"), bigint!(2));
        //Create references
        vm.references = vec![
            HintReference {
                register: Register::FP,
                offset: -4,
            },
            HintReference {
                register: Register::FP,
                offset: -3,
            },
            HintReference {
                register: Register::FP,
                offset: -2,
            },
        ];
        //Execute the hint
        assert_eq!(
            execute_hint(&mut vm, hint_code, ids),
            Err(VirtualMachineError::ExpectedInteger(
                MaybeRelocatable::from((0, 0))
            ))
        );
    }

    #[test]
    fn run_is_assert_le_felt_b_is_not_integer() {
        let hint_code = "from starkware.cairo.common.math_utils import assert_integer\nassert_integer(ids.a)\nassert_integer(ids.b)\na = ids.a % PRIME\nb = ids.b % PRIME\nassert a <= b, f'a = {a} is not less than or equal to b = {b}.'\n\nids.small_inputs = int(\n    a < range_check_builtin.bound and (b - a) < range_check_builtin.bound)"
            .as_bytes();
        let mut vm = VirtualMachine::new(
            BigInt::new(Sign::Plus, vec![1, 0, 0, 0, 0, 0, 17, 134217728]),
            vec![(
                "range_check".to_string(),
                Box::new(RangeCheckBuiltinRunner::new(true, bigint!(8), 8)),
            )],
        );
        for _ in 0..2 {
            vm.segments.add(&mut vm.memory, None);
        }
        //Initialize fp
        vm.run_context.fp = MaybeRelocatable::from((0, 4));
        //Insert ids into memory
        //ids.a
        vm.memory
            .insert(
                &MaybeRelocatable::from((0, 0)),
                &MaybeRelocatable::from(bigint!(1)),
            )
            .unwrap();
        //ids.b
        vm.memory
            .insert(
                &MaybeRelocatable::from((0, 1)),
                &MaybeRelocatable::from((0, 0)),
            )
            .unwrap();
        //create memory gap, so ids.small_inputs contains None
        vm.memory
            .insert(
                &MaybeRelocatable::from((0, 3)),
                &MaybeRelocatable::from(bigint!(4)),
            )
            .unwrap();
        //Create ids
        let mut ids = HashMap::<String, BigInt>::new();
        ids.insert(String::from("a"), bigint!(0));
        ids.insert(String::from("b"), bigint!(1));
        ids.insert(String::from("small_inputs"), bigint!(2));
        //Create references
        vm.references = vec![
            HintReference {
                register: Register::FP,
                offset: -4,
            },
            HintReference {
                register: Register::FP,
                offset: -3,
            },
            HintReference {
                register: Register::FP,
                offset: -2,
            },
        ];
        //Execute the hint
        assert_eq!(
            execute_hint(&mut vm, hint_code, ids),
            Err(VirtualMachineError::ExpectedInteger(
                MaybeRelocatable::from((0, 1))
            ))
        );
    }

    #[test]
    fn run_is_nn_hint_out_of_range_false() {
        let hint_code =
            "memory[ap] = 0 if 0 <= ((-ids.a - 1) % PRIME) < range_check_builtin.bound else 1"
                .as_bytes();
        let mut vm = VirtualMachine::new(
            BigInt::new(Sign::Plus, vec![1, 0, 0, 0, 0, 0, 17, 134217728]),
            vec![(
                "range_check".to_string(),
                Box::new(RangeCheckBuiltinRunner::new(true, bigint!(8), 8)),
            )],
        );
        for _ in 0..2 {
            vm.segments.add(&mut vm.memory, None);
        }
        //Initialize ap, fp
        vm.run_context.ap = MaybeRelocatable::from((1, 0));
        vm.run_context.fp = MaybeRelocatable::from((0, 1));
        //Insert ids into memory
        vm.memory
            .insert(
                &MaybeRelocatable::from((0, 0)),
                &MaybeRelocatable::from(bigint!(2)),
            )
            .unwrap();
        //Create ids
        let mut ids = HashMap::<String, BigInt>::new();
        ids.insert(String::from("a"), bigint!(0));
        //Create references
        vm.references = vec![HintReference {
            register: Register::FP,
            offset: -1,
        }];
        //Execute the hint
        execute_hint(&mut vm, hint_code, ids).expect("Error while executing hint");
        assert_eq!(
            vm.memory.get(&MaybeRelocatable::from((1, 0))),
            Ok(Some(&MaybeRelocatable::from(bigint!(1))))
        );
    }

    #[test]
    fn run_is_nn_hint_out_of_range_true() {
        let hint_code =
            "memory[ap] = 0 if 0 <= ((-ids.a - 1) % PRIME) < range_check_builtin.bound else 1"
                .as_bytes();
        let mut vm = VirtualMachine::new(
            BigInt::new(Sign::Plus, vec![1, 0, 0, 0, 0, 0, 17, 134217728]),
            vec![(
                "range_check".to_string(),
                Box::new(RangeCheckBuiltinRunner::new(true, bigint!(8), 8)),
            )],
        );
        for _ in 0..2 {
            vm.segments.add(&mut vm.memory, None);
        }
        //Initialize ap, fp
        vm.run_context.ap = MaybeRelocatable::from((1, 0));
        vm.run_context.fp = MaybeRelocatable::from((0, 1));
        //Insert ids into memory
        vm.memory
            .insert(
                &MaybeRelocatable::from((0, 0)),
                &MaybeRelocatable::from(bigint!(-1)),
            )
            .unwrap();
        //Create ids
        let mut ids = HashMap::<String, BigInt>::new();
        ids.insert(String::from("a"), bigint!(0));
        //Create references
        vm.references = vec![HintReference {
            register: Register::FP,
            offset: -1,
        }];
        //Execute the hint
        execute_hint(&mut vm, hint_code, ids).expect("Error while executing hint");
        assert_eq!(
            vm.memory.get(&MaybeRelocatable::from((1, 0))),
            Ok(Some(&MaybeRelocatable::from(bigint!(0))))
        );
    }
    #[test]
    fn run_assert_not_equal_int_false() {
        let hint_code = "from starkware.cairo.lang.vm.relocatable import RelocatableValue\nboth_ints = isinstance(ids.a, int) and isinstance(ids.b, int)\nboth_relocatable = (\n    isinstance(ids.a, RelocatableValue) and isinstance(ids.b, RelocatableValue) and\n    ids.a.segment_index == ids.b.segment_index)\nassert both_ints or both_relocatable, \\\n    f'assert_not_equal failed: non-comparable values: {ids.a}, {ids.b}.'\nassert (ids.a - ids.b) % PRIME != 0, f'assert_not_equal failed: {ids.a} = {ids.b}.'"
            .as_bytes();
        let mut vm = VirtualMachine::new(
            BigInt::new(Sign::Plus, vec![1, 0, 0, 0, 0, 0, 17, 134217728]),
            Vec::new(),
        );
        for _ in 0..2 {
            vm.segments.add(&mut vm.memory, None);
        }
        //Initialize ap, fp
        vm.run_context.ap = MaybeRelocatable::from((1, 0));
        vm.run_context.fp = MaybeRelocatable::from((0, 2));
        //Insert ids into memory
        vm.memory
            .insert(
                &MaybeRelocatable::from((0, 0)),
                &MaybeRelocatable::from(bigint!(1)),
            )
            .unwrap();
        vm.memory
            .insert(
                &MaybeRelocatable::from((0, 1)),
                &MaybeRelocatable::from(bigint!(1)),
            )
            .unwrap();
        //Create ids
        let mut ids = HashMap::<String, BigInt>::new();
        ids.insert(String::from("a"), bigint!(0));
        ids.insert(String::from("b"), bigint!(1));
        //Create references
        vm.references = vec![
            HintReference {
                register: Register::FP,
                offset: -2,
            },
            HintReference {
                register: Register::FP,
                offset: -1,
            },
        ];
        //Execute the hint
        assert_eq!(
            execute_hint(&mut vm, hint_code, ids),
            Err(VirtualMachineError::AssertNotEqualFail(
                MaybeRelocatable::from(bigint!(1)),
                MaybeRelocatable::from(bigint!(1))
            ))
        );
    }

    #[test]
    fn run_assert_not_equal_int_true() {
        let hint_code = "from starkware.cairo.lang.vm.relocatable import RelocatableValue\nboth_ints = isinstance(ids.a, int) and isinstance(ids.b, int)\nboth_relocatable = (\n    isinstance(ids.a, RelocatableValue) and isinstance(ids.b, RelocatableValue) and\n    ids.a.segment_index == ids.b.segment_index)\nassert both_ints or both_relocatable, \\\n    f'assert_not_equal failed: non-comparable values: {ids.a}, {ids.b}.'\nassert (ids.a - ids.b) % PRIME != 0, f'assert_not_equal failed: {ids.a} = {ids.b}.'"
            .as_bytes();
        let mut vm = VirtualMachine::new(
            BigInt::new(Sign::Plus, vec![1, 0, 0, 0, 0, 0, 17, 134217728]),
            Vec::new(),
        );
        for _ in 0..2 {
            vm.segments.add(&mut vm.memory, None);
        }
        //Initialize ap, fp
        vm.run_context.ap = MaybeRelocatable::from((1, 0));
        vm.run_context.fp = MaybeRelocatable::from((0, 2));
        //Insert ids into memory
        vm.memory
            .insert(
                &MaybeRelocatable::from((0, 0)),
                &MaybeRelocatable::from(bigint!(1)),
            )
            .unwrap();
        vm.memory
            .insert(
                &MaybeRelocatable::from((0, 1)),
                &MaybeRelocatable::from(bigint!(3)),
            )
            .unwrap();
        //Create ids
        let mut ids = HashMap::<String, BigInt>::new();
        ids.insert(String::from("a"), bigint!(0));
        ids.insert(String::from("b"), bigint!(1));
        //Create references
        vm.references = vec![
            HintReference {
                register: Register::FP,
                offset: -2,
            },
            HintReference {
                register: Register::FP,
                offset: -1,
            },
        ];
        //Execute the hint
        assert_eq!(execute_hint(&mut vm, hint_code, ids), Ok(()));
    }

    #[test]
    fn run_assert_not_equal_int_false_mod() {
        let hint_code = "from starkware.cairo.lang.vm.relocatable import RelocatableValue\nboth_ints = isinstance(ids.a, int) and isinstance(ids.b, int)\nboth_relocatable = (\n    isinstance(ids.a, RelocatableValue) and isinstance(ids.b, RelocatableValue) and\n    ids.a.segment_index == ids.b.segment_index)\nassert both_ints or both_relocatable, \\\n    f'assert_not_equal failed: non-comparable values: {ids.a}, {ids.b}.'\nassert (ids.a - ids.b) % PRIME != 0, f'assert_not_equal failed: {ids.a} = {ids.b}.'"
            .as_bytes();
        let mut vm = VirtualMachine::new(
            BigInt::new(Sign::Plus, vec![1, 0, 0, 0, 0, 0, 17, 134217728]),
            Vec::new(),
        );
        for _ in 0..2 {
            vm.segments.add(&mut vm.memory, None);
        }
        //Initialize ap, fp
        vm.run_context.ap = MaybeRelocatable::from((1, 0));
        vm.run_context.fp = MaybeRelocatable::from((0, 2));
        //Insert ids into memory
        vm.memory
            .insert(
                &MaybeRelocatable::from((0, 0)),
                //-1 % prime = prime -1
                &MaybeRelocatable::from(bigint!(-1)),
            )
            .unwrap();
        vm.memory
            .insert(
                &MaybeRelocatable::from((0, 1)),
                //prime -1
                &MaybeRelocatable::from(bigint_str!(
                    b"3618502788666131213697322783095070105623107215331596699973092056135872020480"
                )),
            )
            .unwrap();
        //Create ids
        let mut ids = HashMap::<String, BigInt>::new();
        ids.insert(String::from("a"), bigint!(0));
        ids.insert(String::from("b"), bigint!(1));
        //Create references
        vm.references = vec![
            HintReference {
                register: Register::FP,
                offset: -2,
            },
            HintReference {
                register: Register::FP,
                offset: -1,
            },
        ];
        //Execute the hint
        assert_eq!(
            execute_hint(&mut vm, hint_code, ids),
            Err(VirtualMachineError::AssertNotEqualFail(
                MaybeRelocatable::from(bigint!(-1)),
                MaybeRelocatable::from(bigint_str!(
                    b"3618502788666131213697322783095070105623107215331596699973092056135872020480"
                ))
            ))
        );
    }

    #[test]
    fn run_assert_not_equal_relocatable_false() {
        let hint_code = "from starkware.cairo.lang.vm.relocatable import RelocatableValue\nboth_ints = isinstance(ids.a, int) and isinstance(ids.b, int)\nboth_relocatable = (\n    isinstance(ids.a, RelocatableValue) and isinstance(ids.b, RelocatableValue) and\n    ids.a.segment_index == ids.b.segment_index)\nassert both_ints or both_relocatable, \\\n    f'assert_not_equal failed: non-comparable values: {ids.a}, {ids.b}.'\nassert (ids.a - ids.b) % PRIME != 0, f'assert_not_equal failed: {ids.a} = {ids.b}.'"
            .as_bytes();
        let mut vm = VirtualMachine::new(
            BigInt::new(Sign::Plus, vec![1, 0, 0, 0, 0, 0, 17, 134217728]),
            Vec::new(),
        );
        for _ in 0..2 {
            vm.segments.add(&mut vm.memory, None);
        }
        //Initialize ap, fp
        vm.run_context.ap = MaybeRelocatable::from((1, 0));
        vm.run_context.fp = MaybeRelocatable::from((0, 2));
        //Insert ids into memory
        vm.memory
            .insert(
                &MaybeRelocatable::from((0, 0)),
                &MaybeRelocatable::from((0, 0)),
            )
            .unwrap();
        vm.memory
            .insert(
                &MaybeRelocatable::from((0, 1)),
                &MaybeRelocatable::from((0, 0)),
            )
            .unwrap();
        //Create ids
        let mut ids = HashMap::<String, BigInt>::new();
        ids.insert(String::from("a"), bigint!(0));
        ids.insert(String::from("b"), bigint!(1));
        //Create references
        vm.references = vec![
            HintReference {
                register: Register::FP,
                offset: -2,
            },
            HintReference {
                register: Register::FP,
                offset: -1,
            },
        ];
        //Execute the hint
        assert_eq!(
            execute_hint(&mut vm, hint_code, ids),
            Err(VirtualMachineError::AssertNotEqualFail(
                MaybeRelocatable::from((0, 0)),
                MaybeRelocatable::from((0, 0))
            ))
        );
    }

    #[test]
    fn run_assert_not_equal_relocatable_true() {
        let hint_code = "from starkware.cairo.lang.vm.relocatable import RelocatableValue\nboth_ints = isinstance(ids.a, int) and isinstance(ids.b, int)\nboth_relocatable = (\n    isinstance(ids.a, RelocatableValue) and isinstance(ids.b, RelocatableValue) and\n    ids.a.segment_index == ids.b.segment_index)\nassert both_ints or both_relocatable, \\\n    f'assert_not_equal failed: non-comparable values: {ids.a}, {ids.b}.'\nassert (ids.a - ids.b) % PRIME != 0, f'assert_not_equal failed: {ids.a} = {ids.b}.'"
            .as_bytes();
        let mut vm = VirtualMachine::new(
            BigInt::new(Sign::Plus, vec![1, 0, 0, 0, 0, 0, 17, 134217728]),
            Vec::new(),
        );
        for _ in 0..2 {
            vm.segments.add(&mut vm.memory, None);
        }
        //Initialize ap, fp
        vm.run_context.ap = MaybeRelocatable::from((1, 0));
        vm.run_context.fp = MaybeRelocatable::from((0, 2));
        //Insert ids into memory
        vm.memory
            .insert(
                &MaybeRelocatable::from((0, 0)),
                &MaybeRelocatable::from((0, 1)),
            )
            .unwrap();
        vm.memory
            .insert(
                &MaybeRelocatable::from((0, 1)),
                &MaybeRelocatable::from((0, 0)),
            )
            .unwrap();
        //Create ids
        let mut ids = HashMap::<String, BigInt>::new();
        ids.insert(String::from("a"), bigint!(0));
        ids.insert(String::from("b"), bigint!(1));
        //Create references
        vm.references = vec![
            HintReference {
                register: Register::FP,
                offset: -2,
            },
            HintReference {
                register: Register::FP,
                offset: -1,
            },
        ];
        //Execute the hint
        assert_eq!(execute_hint(&mut vm, hint_code, ids), Ok(()));
    }

    #[test]
    fn run_assert_non_equal_relocatable_diff_index() {
        let hint_code = "from starkware.cairo.lang.vm.relocatable import RelocatableValue\nboth_ints = isinstance(ids.a, int) and isinstance(ids.b, int)\nboth_relocatable = (\n    isinstance(ids.a, RelocatableValue) and isinstance(ids.b, RelocatableValue) and\n    ids.a.segment_index == ids.b.segment_index)\nassert both_ints or both_relocatable, \\\n    f'assert_not_equal failed: non-comparable values: {ids.a}, {ids.b}.'\nassert (ids.a - ids.b) % PRIME != 0, f'assert_not_equal failed: {ids.a} = {ids.b}.'"
            .as_bytes();
        let mut vm = VirtualMachine::new(
            BigInt::new(Sign::Plus, vec![1, 0, 0, 0, 0, 0, 17, 134217728]),
            Vec::new(),
        );
        for _ in 0..2 {
            vm.segments.add(&mut vm.memory, None);
        }
        //Initialize ap, fp
        vm.run_context.ap = MaybeRelocatable::from((1, 0));
        vm.run_context.fp = MaybeRelocatable::from((0, 2));
        //Insert ids into memory
        vm.memory
            .insert(
                &MaybeRelocatable::from((0, 0)),
                &MaybeRelocatable::from((1, 0)),
            )
            .unwrap();
        vm.memory
            .insert(
                &MaybeRelocatable::from((0, 1)),
                &MaybeRelocatable::from((0, 0)),
            )
            .unwrap();
        //Create ids
        let mut ids = HashMap::<String, BigInt>::new();
        ids.insert(String::from("a"), bigint!(0));
        ids.insert(String::from("b"), bigint!(1));
        //Create references
        vm.references = vec![
            HintReference {
                register: Register::FP,
                offset: -2,
            },
            HintReference {
                register: Register::FP,
                offset: -1,
            },
        ];
        //Execute the hint
        assert_eq!(
            execute_hint(&mut vm, hint_code, ids),
            Err(VirtualMachineError::DiffIndexComp(
                relocatable!(1, 0),
                relocatable!(0, 0)
            ))
        );
    }

    #[test]
    fn run_assert_not_equal_relocatable_and_integer() {
        let hint_code = "from starkware.cairo.lang.vm.relocatable import RelocatableValue\nboth_ints = isinstance(ids.a, int) and isinstance(ids.b, int)\nboth_relocatable = (\n    isinstance(ids.a, RelocatableValue) and isinstance(ids.b, RelocatableValue) and\n    ids.a.segment_index == ids.b.segment_index)\nassert both_ints or both_relocatable, \\\n    f'assert_not_equal failed: non-comparable values: {ids.a}, {ids.b}.'\nassert (ids.a - ids.b) % PRIME != 0, f'assert_not_equal failed: {ids.a} = {ids.b}.'"
            .as_bytes();
        let mut vm = VirtualMachine::new(
            BigInt::new(Sign::Plus, vec![1, 0, 0, 0, 0, 0, 17, 134217728]),
            Vec::new(),
        );
        for _ in 0..2 {
            vm.segments.add(&mut vm.memory, None);
        }
        //Initialize ap, fp
        vm.run_context.ap = MaybeRelocatable::from((1, 0));
        vm.run_context.fp = MaybeRelocatable::from((0, 2));
        //Insert ids into memory
        vm.memory
            .insert(
                &MaybeRelocatable::from((0, 0)),
                &MaybeRelocatable::from((1, 0)),
            )
            .unwrap();
        vm.memory
            .insert(
                &MaybeRelocatable::from((0, 1)),
                &MaybeRelocatable::from(bigint!(1)),
            )
            .unwrap();
        //Create ids
        let mut ids = HashMap::<String, BigInt>::new();
        ids.insert(String::from("a"), bigint!(0));
        ids.insert(String::from("b"), bigint!(1));
        //Create references
        vm.references = vec![
            HintReference {
                register: Register::FP,
                offset: -2,
            },
            HintReference {
                register: Register::FP,
                offset: -1,
            },
        ];
        //Execute the hint
        assert_eq!(
            execute_hint(&mut vm, hint_code, ids),
            Err(VirtualMachineError::DiffTypeComparison(
                MaybeRelocatable::from((1, 0)),
                MaybeRelocatable::from(bigint!(1))
            ))
        );
    }

    #[test]
<<<<<<< HEAD
    fn run_is_positive_hint_true() {
        let hint_code =
        "from starkware.cairo.common.math_utils import is_positive\nids.is_positive = 1 if is_positive(\n    value=ids.value, prime=PRIME, rc_bound=range_check_builtin.bound) else 0"
        .as_bytes();
        let mut vm = VirtualMachine::new(
            BigInt::new(Sign::Plus, vec![1, 0, 0, 0, 0, 0, 17, 134217728]),
            vec![(
                "range_check".to_string(),
                Box::new(RangeCheckBuiltinRunner::new(true, bigint!(8), 8)),
            )],
        );
        for _ in 0..2 {
            vm.segments.add(&mut vm.memory, None);
        }
        //Initialize fp
        vm.run_context.fp = MaybeRelocatable::from((0, 2));
        //Insert ids.value into memory
        vm.memory
            .insert(
                &MaybeRelocatable::from((0, 0)),
                &MaybeRelocatable::from(bigint!(250)),
            )
            .unwrap();
        //Dont insert ids.is_positive as we need to modify it inside the hint
        //Create ids
        let mut ids = HashMap::<String, BigInt>::new();
        ids.insert(String::from("value"), bigint!(0));
        ids.insert(String::from("is_positive"), bigint!(1));
        //Create references
        vm.references = vec![
            HintReference {
                register: Register::FP,
                offset: -2,
            },
            HintReference {
                register: Register::FP,
                offset: -1,
            },
        ];
        //Execute the hint
        execute_hint(&mut vm, hint_code, ids).expect("Error while executing hint");
        //Check that is_positive now contains 1 (true)
        assert_eq!(
            vm.memory.get(&MaybeRelocatable::from((0, 1))),
            Ok(Some(&MaybeRelocatable::from(bigint!(1))))
=======
    fn run_assert_not_zero_true() {
        let hint_code =
    "from starkware.cairo.common.math_utils import assert_integer\nassert_integer(ids.value)\nassert ids.value % PRIME != 0, f'assert_not_zero failed: {ids.value} = 0.'".as_bytes();
        let mut vm = VirtualMachine::new(
            BigInt::new(Sign::Plus, vec![1, 0, 0, 0, 0, 0, 17, 134217728]),
            Vec::new(),
        );
        //Create references
        vm.references = vec![HintReference {
            register: Register::FP,
            offset: -1,
        }];
        vm.segments.add(&mut vm.memory, None);
        // }
        // //Initialize ap, fp
        vm.run_context.ap = MaybeRelocatable::from((1, 0));
        vm.run_context.fp = MaybeRelocatable::from((0, 1));
        //Insert ids into memory
        vm.memory
            .insert(
                &MaybeRelocatable::from((0, 0)),
                &MaybeRelocatable::from(bigint!(5)),
            )
            .unwrap();
        //Create ids
        let mut ids = HashMap::<String, BigInt>::new();
        ids.insert(String::from("value"), bigint!(0));

        assert_eq!(execute_hint(&mut vm, hint_code, ids), Ok(()));
    }

    #[test]
    fn run_assert_not_zero_false() {
        let hint_code =
    "from starkware.cairo.common.math_utils import assert_integer\nassert_integer(ids.value)\nassert ids.value % PRIME != 0, f'assert_not_zero failed: {ids.value} = 0.'".as_bytes();
        let mut vm = VirtualMachine::new(
            BigInt::new(Sign::Plus, vec![1, 0, 0, 0, 0, 0, 17, 134217728]),
            Vec::new(),
        );
        //Create references
        vm.references = vec![HintReference {
            register: Register::FP,
            offset: -1,
        }];
        vm.segments.add(&mut vm.memory, None);
        // }
        // //Initialize ap, fp
        vm.run_context.ap = MaybeRelocatable::from((1, 0));
        vm.run_context.fp = MaybeRelocatable::from((0, 1));
        //Insert ids into memory
        vm.memory
            .insert(
                &MaybeRelocatable::from((0, 0)),
                &MaybeRelocatable::from(bigint!(0)),
            )
            .unwrap();
        //Create ids
        let mut ids = HashMap::<String, BigInt>::new();
        ids.insert(String::from("value"), bigint!(0));

        assert_eq!(
            execute_hint(&mut vm, hint_code, ids),
            Err(VirtualMachineError::AssertNotZero(bigint!(0), vm.prime))
        );
    }

    #[test]
    fn run_assert_not_zero_false_with_prime() {
        let hint_code =
    "from starkware.cairo.common.math_utils import assert_integer\nassert_integer(ids.value)\nassert ids.value % PRIME != 0, f'assert_not_zero failed: {ids.value} = 0.'".as_bytes();
        let mut vm = VirtualMachine::new(
            BigInt::new(Sign::Plus, vec![1, 0, 0, 0, 0, 0, 17, 134217728]),
            Vec::new(),
        );
        //Create references
        vm.references = vec![HintReference {
            register: Register::FP,
            offset: -1,
        }];
        vm.segments.add(&mut vm.memory, None);
        // }
        // //Initialize ap, fp
        vm.run_context.ap = MaybeRelocatable::from((1, 0));
        vm.run_context.fp = MaybeRelocatable::from((0, 1));
        //Insert ids into memory
        vm.memory
            .insert(
                &MaybeRelocatable::from((0, 0)),
                &MaybeRelocatable::from(vm.prime.clone()),
            )
            .unwrap();
        //Create ids
        let mut ids = HashMap::<String, BigInt>::new();
        ids.insert(String::from("value"), bigint!(0));

        assert_eq!(
            execute_hint(&mut vm, hint_code, ids),
            Err(VirtualMachineError::AssertNotZero(
                vm.prime.clone(),
                vm.prime
            ))
>>>>>>> e295ec47
        );
    }

    #[test]
<<<<<<< HEAD
    fn run_is_positive_hint_false() {
        let hint_code =
        "from starkware.cairo.common.math_utils import is_positive\nids.is_positive = 1 if is_positive(\n    value=ids.value, prime=PRIME, rc_bound=range_check_builtin.bound) else 0"
        .as_bytes();
        let mut vm = VirtualMachine::new(
            BigInt::new(Sign::Plus, vec![1, 0, 0, 0, 0, 0, 17, 134217728]),
            vec![(
                "range_check".to_string(),
                Box::new(RangeCheckBuiltinRunner::new(true, bigint!(8), 8)),
            )],
=======
    fn run_assert_not_zero_failed_to_get_reference() {
        let hint_code =
    "from starkware.cairo.common.math_utils import assert_integer\nassert_integer(ids.value)\nassert ids.value % PRIME != 0, f'assert_not_zero failed: {ids.value} = 0.'".as_bytes();
        let mut vm = VirtualMachine::new(
            BigInt::new(Sign::Plus, vec![1, 0, 0, 0, 0, 0, 17, 134217728]),
            Vec::new(),
        );
        //Create references
        vm.references = vec![HintReference {
            register: Register::FP,
            offset: -1,
        }];
        vm.segments.add(&mut vm.memory, None);
        // }
        // //Initialize ap, fp
        vm.run_context.ap = MaybeRelocatable::from((1, 0));
        vm.run_context.fp = MaybeRelocatable::from((0, 1));
        //Insert ids into memory
        vm.memory
            .insert(
                &MaybeRelocatable::from((0, 0)),
                &MaybeRelocatable::from(bigint!(5)),
            )
            .unwrap();
        //Create invalid id value
        let mut ids = HashMap::<String, BigInt>::new();
        ids.insert(String::from("value"), bigint!(10));

        assert_eq!(
            execute_hint(&mut vm, hint_code, ids),
            Err(VirtualMachineError::FailedToGetReference(bigint!(10)))
        );
    }

    #[test]
    fn run_assert_not_zero_incorrect_id() {
        let hint_code =
    "from starkware.cairo.common.math_utils import assert_integer\nassert_integer(ids.value)\nassert ids.value % PRIME != 0, f'assert_not_zero failed: {ids.value} = 0.'".as_bytes();
        let mut vm = VirtualMachine::new(
            BigInt::new(Sign::Plus, vec![1, 0, 0, 0, 0, 0, 17, 134217728]),
            Vec::new(),
        );
        //Create references
        vm.references = vec![HintReference {
            register: Register::FP,
            offset: -1,
        }];
        vm.segments.add(&mut vm.memory, None);
        // }
        // //Initialize ap, fp
        vm.run_context.ap = MaybeRelocatable::from((1, 0));
        vm.run_context.fp = MaybeRelocatable::from((0, 1));
        //Insert ids into memory
        vm.memory
            .insert(
                &MaybeRelocatable::from((0, 0)),
                &MaybeRelocatable::from(bigint!(0)),
            )
            .unwrap();
        //Create invalid id key
        let mut ids = HashMap::<String, BigInt>::new();
        ids.insert(String::from("incorrect_id"), bigint!(0));

        assert_eq!(
            execute_hint(&mut vm, hint_code, ids),
            Err(VirtualMachineError::IncorrectIds(
                vec![String::from("value")],
                vec![String::from("incorrect_id")],
            ))
        );
    }

    #[test]
    fn run_assert_not_zero_expected_integer_error() {
        let hint_code =
    "from starkware.cairo.common.math_utils import assert_integer\nassert_integer(ids.value)\nassert ids.value % PRIME != 0, f'assert_not_zero failed: {ids.value} = 0.'".as_bytes();
        let mut vm = VirtualMachine::new(
            BigInt::new(Sign::Plus, vec![1, 0, 0, 0, 0, 0, 17, 134217728]),
            Vec::new(),
        );
        vm.references = vec![HintReference {
            register: Register::FP,
            offset: -1,
        }];
        vm.segments.add(&mut vm.memory, None);
        // }
        // //Initialize ap, fp
        vm.run_context.ap = MaybeRelocatable::from((1, 0));
        vm.run_context.fp = MaybeRelocatable::from((0, 1));
        //Insert ids into memory
        vm.memory
            .insert(
                &MaybeRelocatable::from((0, 0)),
                &MaybeRelocatable::from((0, 0)),
            )
            .unwrap();
        //Create ids
        let mut ids = HashMap::<String, BigInt>::new();
        ids.insert(String::from("value"), bigint!(0));

        assert_eq!(
            execute_hint(&mut vm, hint_code, ids),
            Err(VirtualMachineError::ExpectedInteger(
                MaybeRelocatable::from((0, 0))
            ))
        );
    }

    #[test]
    fn run_split_int_assertion_invalid() {
        let hint_code = "assert ids.value == 0, 'split_int(): value is out of range.'".as_bytes();
        let mut vm = VirtualMachine::new(
            BigInt::new(Sign::Plus, vec![1, 0, 0, 0, 0, 0, 17, 134217728]),
            Vec::new(),
>>>>>>> e295ec47
        );
        for _ in 0..2 {
            vm.segments.add(&mut vm.memory, None);
        }
<<<<<<< HEAD
        //Initialize fp
        vm.run_context.fp = MaybeRelocatable::from((0, 2));
        //Insert ids.value into memory
        vm.memory
            .insert(
                &MaybeRelocatable::from((0, 0)),
                &MaybeRelocatable::from(bigint!(-250)),
            )
            .unwrap();
        //Dont insert ids.is_positive as we need to modify it inside the hint
        //Create ids
        let mut ids = HashMap::<String, BigInt>::new();
        ids.insert(String::from("value"), bigint!(0));
        ids.insert(String::from("is_positive"), bigint!(1));
        //Create references
        vm.references = vec![
            HintReference {
                register: Register::FP,
                offset: -2,
            },
            HintReference {
                register: Register::FP,
                offset: -1,
            },
        ];
        //Execute the hint
        execute_hint(&mut vm, hint_code, ids).expect("Error while executing hint");
        //Check that is_positive now contains 0 (false)
        assert_eq!(
            vm.memory.get(&MaybeRelocatable::from((0, 1))),
            Ok(Some(&MaybeRelocatable::from(bigint!(0))))
=======
        //Initialize ap, fp
        vm.run_context.ap = MaybeRelocatable::from((1, 0));
        vm.run_context.fp = MaybeRelocatable::from((0, 1));
        //Insert ids into memory
        vm.memory
            .insert(
                &MaybeRelocatable::from((0, 0)),
                &MaybeRelocatable::from(bigint!(1)),
            )
            .unwrap();
        //Create ids
        let mut ids = HashMap::<String, BigInt>::new();
        ids.insert(String::from("value"), bigint!(0));
        //Create references
        vm.references = vec![HintReference {
            register: Register::FP,
            offset: -1,
        }];
        //Execute the hint
        assert_eq!(
            execute_hint(&mut vm, hint_code, ids),
            Err(VirtualMachineError::SplitIntNotZero)
>>>>>>> e295ec47
        );
    }

    #[test]
<<<<<<< HEAD
    fn run_is_positive_hint_outside_valid_range() {
        let hint_code =
        "from starkware.cairo.common.math_utils import is_positive\nids.is_positive = 1 if is_positive(\n    value=ids.value, prime=PRIME, rc_bound=range_check_builtin.bound) else 0"
        .as_bytes();
        let mut vm = VirtualMachine::new(
            BigInt::new(Sign::Plus, vec![1, 0, 0, 0, 0, 0, 17, 134217728]),
            vec![(
                "range_check".to_string(),
                Box::new(RangeCheckBuiltinRunner::new(true, bigint!(8), 8)),
            )],
=======
    fn run_split_int_assertion_valid() {
        let hint_code = "assert ids.value == 0, 'split_int(): value is out of range.'".as_bytes();
        let mut vm = VirtualMachine::new(
            BigInt::new(Sign::Plus, vec![1, 0, 0, 0, 0, 0, 17, 134217728]),
            Vec::new(),
>>>>>>> e295ec47
        );
        for _ in 0..2 {
            vm.segments.add(&mut vm.memory, None);
        }
<<<<<<< HEAD
        //Initialize fp
        vm.run_context.fp = MaybeRelocatable::from((0, 2));
        //Insert ids.value into memory
        vm.memory
            .insert(
                &MaybeRelocatable::from((0, 0)),
                &MaybeRelocatable::from(BigInt::new(
                    Sign::Plus,
                    vec![1, 0, 0, 0, 0, 0, 17, 134217727],
                )),
            )
            .unwrap();
        //Dont insert ids.is_positive as we need to modify it inside the hint
        //Create ids
        let mut ids = HashMap::<String, BigInt>::new();
        ids.insert(String::from("value"), bigint!(0));
        ids.insert(String::from("is_positive"), bigint!(1));
=======
        //Initialize ap, fp
        vm.run_context.ap = MaybeRelocatable::from((1, 0));
        vm.run_context.fp = MaybeRelocatable::from((0, 1));
        //Insert ids into memory
        vm.memory
            .insert(
                &MaybeRelocatable::from((0, 0)),
                &MaybeRelocatable::from(bigint!(0)),
            )
            .unwrap();
        //Create ids
        let mut ids = HashMap::<String, BigInt>::new();
        ids.insert(String::from("value"), bigint!(0));
        //Create references
        vm.references = vec![HintReference {
            register: Register::FP,
            offset: -1,
        }];
        //Execute the hint
        assert_eq!(execute_hint(&mut vm, hint_code, ids), Ok(()));
    }

    #[test]
    fn run_split_int_valid() {
        let hint_code = "memory[ids.output] = res = (int(ids.value) % PRIME) % ids.base\nassert res < ids.bound, f'split_int(): Limb {res} is out of range.'".as_bytes();
        let mut vm = VirtualMachine::new(
            BigInt::new(Sign::Plus, vec![1, 0, 0, 0, 0, 0, 17, 134217728]),
            Vec::new(),
        );
        for _ in 0..3 {
            vm.segments.add(&mut vm.memory, None);
        }
        //Initialize ap, fp
        vm.run_context.ap = MaybeRelocatable::from((1, 0));
        vm.run_context.fp = MaybeRelocatable::from((0, 4));
        //Insert ids into memory
        //ids.output
        vm.memory
            .insert(
                &MaybeRelocatable::from((0, 0)),
                &MaybeRelocatable::from((2, 0)),
            )
            .unwrap();
        //ids.value
        vm.memory
            .insert(
                &MaybeRelocatable::from((0, 1)),
                &MaybeRelocatable::from(bigint!(2)),
            )
            .unwrap();
        //ids.base
        vm.memory
            .insert(
                &MaybeRelocatable::from((0, 2)),
                &MaybeRelocatable::from(bigint!(10)),
            )
            .unwrap();
        //ids.bound
        vm.memory
            .insert(
                &MaybeRelocatable::from((0, 3)),
                &MaybeRelocatable::from(bigint!(100)),
            )
            .unwrap();
        //Create ids
        let mut ids = HashMap::<String, BigInt>::new();
        ids.insert(String::from("output"), bigint!(0));
        ids.insert(String::from("value"), bigint!(1));
        ids.insert(String::from("base"), bigint!(2));
        ids.insert(String::from("bound"), bigint!(3));
>>>>>>> e295ec47
        //Create references
        vm.references = vec![
            HintReference {
                register: Register::FP,
<<<<<<< HEAD
=======
                offset: -4,
            },
            HintReference {
                register: Register::FP,
                offset: -3,
            },
            HintReference {
                register: Register::FP,
>>>>>>> e295ec47
                offset: -2,
            },
            HintReference {
                register: Register::FP,
                offset: -1,
            },
        ];
        //Execute the hint
<<<<<<< HEAD
        assert_eq!(
            execute_hint(&mut vm, hint_code, ids),
            Err(VirtualMachineError::ValueOutsideValidRange(as_int(
                &BigInt::new(Sign::Plus, vec![1, 0, 0, 0, 0, 0, 17, 134217727]),
                &vm.prime
            )))
=======
        assert_eq!(execute_hint(&mut vm, hint_code, ids), Ok(()));
        assert_eq!(
            vm.memory.get(&MaybeRelocatable::from((2, 0))),
            Ok(Some(&MaybeRelocatable::from(bigint!(2))))
>>>>>>> e295ec47
        );
    }

    #[test]
<<<<<<< HEAD
    fn run_is_positive_hint_is_positive_not_empty() {
        let hint_code ="from starkware.cairo.common.math_utils import is_positive\nids.is_positive = 1 if is_positive(\n    value=ids.value, prime=PRIME, rc_bound=range_check_builtin.bound) else 0"
        .as_bytes();
        let mut vm = VirtualMachine::new(
            BigInt::new(Sign::Plus, vec![1, 0, 0, 0, 0, 0, 17, 134217728]),
            vec![(
                "range_check".to_string(),
                Box::new(RangeCheckBuiltinRunner::new(true, bigint!(8), 8)),
            )],
        );
        for _ in 0..2 {
            vm.segments.add(&mut vm.memory, None);
        }
        //Initialize fp
        vm.run_context.fp = MaybeRelocatable::from((0, 2));
        //Insert ids.value into memory
        vm.memory
            .insert(
                &MaybeRelocatable::from((0, 0)),
                &MaybeRelocatable::from(bigint!(2)),
            )
            .unwrap();
        //Insert ids.is_positive into memory
        vm.memory
            .insert(
                &MaybeRelocatable::from((0, 1)),
                &MaybeRelocatable::from(bigint!(4)),
=======
    fn run_split_int_invalid() {
        let hint_code = "memory[ids.output] = res = (int(ids.value) % PRIME) % ids.base\nassert res < ids.bound, f'split_int(): Limb {res} is out of range.'".as_bytes();
        let mut vm = VirtualMachine::new(
            BigInt::new(Sign::Plus, vec![1, 0, 0, 0, 0, 0, 17, 134217728]),
            Vec::new(),
        );
        for _ in 0..3 {
            vm.segments.add(&mut vm.memory, None);
        }
        //Initialize ap, fp
        vm.run_context.ap = MaybeRelocatable::from((1, 0));
        vm.run_context.fp = MaybeRelocatable::from((0, 4));
        //Insert ids into memory
        //ids.output
        vm.memory
            .insert(
                &MaybeRelocatable::from((0, 0)),
                &MaybeRelocatable::from((2, 0)),
            )
            .unwrap();
        //ids.value
        vm.memory
            .insert(
                &MaybeRelocatable::from((0, 1)),
                &MaybeRelocatable::from(bigint!(100)),
            )
            .unwrap();
        //ids.base
        vm.memory
            .insert(
                &MaybeRelocatable::from((0, 2)),
                &MaybeRelocatable::from(bigint!(10000)),
            )
            .unwrap();
        //ids.bound
        vm.memory
            .insert(
                &MaybeRelocatable::from((0, 3)),
                &MaybeRelocatable::from(bigint!(10)),
>>>>>>> e295ec47
            )
            .unwrap();
        //Create ids
        let mut ids = HashMap::<String, BigInt>::new();
<<<<<<< HEAD
        ids.insert(String::from("value"), bigint!(0));
        ids.insert(String::from("is_positive"), bigint!(1));
=======
        ids.insert(String::from("output"), bigint!(0));
        ids.insert(String::from("value"), bigint!(1));
        ids.insert(String::from("base"), bigint!(2));
        ids.insert(String::from("bound"), bigint!(3));
>>>>>>> e295ec47
        //Create references
        vm.references = vec![
            HintReference {
                register: Register::FP,
<<<<<<< HEAD
=======
                offset: -4,
            },
            HintReference {
                register: Register::FP,
                offset: -3,
            },
            HintReference {
                register: Register::FP,
>>>>>>> e295ec47
                offset: -2,
            },
            HintReference {
                register: Register::FP,
                offset: -1,
            },
        ];
        //Execute the hint
        assert_eq!(
            execute_hint(&mut vm, hint_code, ids),
<<<<<<< HEAD
            Err(VirtualMachineError::MemoryError(
                MemoryError::InconsistentMemory(
                    MaybeRelocatable::from((0, 1)),
                    MaybeRelocatable::from(bigint!(4)),
                    MaybeRelocatable::from(bigint!(1))
                )
            ))
=======
            Err(VirtualMachineError::SplitIntLimbOutOfRange(bigint!(100)))
>>>>>>> e295ec47
        );
    }
}<|MERGE_RESOLUTION|>--- conflicted
+++ resolved
@@ -5,13 +5,8 @@
 use crate::types::instruction::Register;
 use crate::vm::errors::vm_errors::VirtualMachineError;
 use crate::vm::hints::hint_utils::{
-<<<<<<< HEAD
-    add_segment, assert_le_felt, assert_nn, assert_not_equal, is_nn, is_nn_out_of_range,
-    is_positive,
-=======
     add_segment, assert_le_felt, assert_nn, assert_not_equal, assert_not_zero, is_nn,
-    is_nn_out_of_range, split_int, split_int_assert_range,
->>>>>>> e295ec47
+    is_nn_out_of_range, is_positive, split_int, split_int_assert_range,
 };
 use crate::vm::vm_core::VirtualMachine;
 
@@ -32,15 +27,12 @@
         ) => is_nn_out_of_range(vm, ids),
         Ok("from starkware.cairo.common.math_utils import assert_integer\nassert_integer(ids.a)\nassert_integer(ids.b)\na = ids.a % PRIME\nb = ids.b % PRIME\nassert a <= b, f'a = {a} is not less than or equal to b = {b}.'\n\nids.small_inputs = int(\n    a < range_check_builtin.bound and (b - a) < range_check_builtin.bound)",
         ) => assert_le_felt(vm, ids),
-<<<<<<< HEAD
         Ok("from starkware.cairo.common.math_utils import is_positive\nids.is_positive = 1 if is_positive(\n    value=ids.value, prime=PRIME, rc_bound=range_check_builtin.bound) else 0"
         ) => is_positive(vm, ids),
-=======
         Ok("assert ids.value == 0, 'split_int(): value is out of range.'"
         ) => split_int_assert_range(vm, ids),
         Ok("memory[ids.output] = res = (int(ids.value) % PRIME) % ids.base\nassert res < ids.bound, f'split_int(): Limb {res} is out of range.'"
         ) => split_int(vm, ids),
->>>>>>> e295ec47
         Ok("from starkware.cairo.lang.vm.relocatable import RelocatableValue\nboth_ints = isinstance(ids.a, int) and isinstance(ids.b, int)\nboth_relocatable = (\n    isinstance(ids.a, RelocatableValue) and isinstance(ids.b, RelocatableValue) and\n    ids.a.segment_index == ids.b.segment_index)\nassert both_ints or both_relocatable, \\\n    f'assert_not_equal failed: non-comparable values: {ids.a}, {ids.b}.'\nassert (ids.a - ids.b) % PRIME != 0, f'assert_not_equal failed: {ids.a} = {ids.b}.'"
         ) => assert_not_equal(vm, ids),
         Ok("from starkware.cairo.common.math_utils import assert_integer\nassert_integer(ids.a)\nassert 0 <= ids.a % PRIME < range_check_builtin.bound, f'a = {ids.a} is out of range.'"
@@ -1469,7 +1461,436 @@
     }
 
     #[test]
-<<<<<<< HEAD
+    fn run_assert_not_zero_true() {
+        let hint_code =
+    "from starkware.cairo.common.math_utils import assert_integer\nassert_integer(ids.value)\nassert ids.value % PRIME != 0, f'assert_not_zero failed: {ids.value} = 0.'".as_bytes();
+        let mut vm = VirtualMachine::new(
+            BigInt::new(Sign::Plus, vec![1, 0, 0, 0, 0, 0, 17, 134217728]),
+            Vec::new(),
+        );
+        //Create references
+        vm.references = vec![HintReference {
+            register: Register::FP,
+            offset: -1,
+        }];
+        vm.segments.add(&mut vm.memory, None);
+        // }
+        // //Initialize ap, fp
+        vm.run_context.ap = MaybeRelocatable::from((1, 0));
+        vm.run_context.fp = MaybeRelocatable::from((0, 1));
+        //Insert ids into memory
+        vm.memory
+            .insert(
+                &MaybeRelocatable::from((0, 0)),
+                &MaybeRelocatable::from(bigint!(5)),
+            )
+            .unwrap();
+        //Create ids
+        let mut ids = HashMap::<String, BigInt>::new();
+        ids.insert(String::from("value"), bigint!(0));
+
+        assert_eq!(execute_hint(&mut vm, hint_code, ids), Ok(()));
+    }
+
+    #[test]
+    fn run_assert_not_zero_false() {
+        let hint_code =
+    "from starkware.cairo.common.math_utils import assert_integer\nassert_integer(ids.value)\nassert ids.value % PRIME != 0, f'assert_not_zero failed: {ids.value} = 0.'".as_bytes();
+        let mut vm = VirtualMachine::new(
+            BigInt::new(Sign::Plus, vec![1, 0, 0, 0, 0, 0, 17, 134217728]),
+            Vec::new(),
+        );
+        //Create references
+        vm.references = vec![HintReference {
+            register: Register::FP,
+            offset: -1,
+        }];
+        vm.segments.add(&mut vm.memory, None);
+        // }
+        // //Initialize ap, fp
+        vm.run_context.ap = MaybeRelocatable::from((1, 0));
+        vm.run_context.fp = MaybeRelocatable::from((0, 1));
+        //Insert ids into memory
+        vm.memory
+            .insert(
+                &MaybeRelocatable::from((0, 0)),
+                &MaybeRelocatable::from(bigint!(0)),
+            )
+            .unwrap();
+        //Create ids
+        let mut ids = HashMap::<String, BigInt>::new();
+        ids.insert(String::from("value"), bigint!(0));
+
+        assert_eq!(
+            execute_hint(&mut vm, hint_code, ids),
+            Err(VirtualMachineError::AssertNotZero(bigint!(0), vm.prime))
+        );
+    }
+
+    #[test]
+    fn run_assert_not_zero_false_with_prime() {
+        let hint_code =
+    "from starkware.cairo.common.math_utils import assert_integer\nassert_integer(ids.value)\nassert ids.value % PRIME != 0, f'assert_not_zero failed: {ids.value} = 0.'".as_bytes();
+        let mut vm = VirtualMachine::new(
+            BigInt::new(Sign::Plus, vec![1, 0, 0, 0, 0, 0, 17, 134217728]),
+            Vec::new(),
+        );
+        //Create references
+        vm.references = vec![HintReference {
+            register: Register::FP,
+            offset: -1,
+        }];
+        vm.segments.add(&mut vm.memory, None);
+        // }
+        // //Initialize ap, fp
+        vm.run_context.ap = MaybeRelocatable::from((1, 0));
+        vm.run_context.fp = MaybeRelocatable::from((0, 1));
+        //Insert ids into memory
+        vm.memory
+            .insert(
+                &MaybeRelocatable::from((0, 0)),
+                &MaybeRelocatable::from(vm.prime.clone()),
+            )
+            .unwrap();
+        //Create ids
+        let mut ids = HashMap::<String, BigInt>::new();
+        ids.insert(String::from("value"), bigint!(0));
+
+        assert_eq!(
+            execute_hint(&mut vm, hint_code, ids),
+            Err(VirtualMachineError::AssertNotZero(
+                vm.prime.clone(),
+                vm.prime
+            ))
+        );
+    }
+
+    #[test]
+    fn run_assert_not_zero_failed_to_get_reference() {
+        let hint_code =
+    "from starkware.cairo.common.math_utils import assert_integer\nassert_integer(ids.value)\nassert ids.value % PRIME != 0, f'assert_not_zero failed: {ids.value} = 0.'".as_bytes();
+        let mut vm = VirtualMachine::new(
+            BigInt::new(Sign::Plus, vec![1, 0, 0, 0, 0, 0, 17, 134217728]),
+            Vec::new(),
+        );
+        //Create references
+        vm.references = vec![HintReference {
+            register: Register::FP,
+            offset: -1,
+        }];
+        vm.segments.add(&mut vm.memory, None);
+        // }
+        // //Initialize ap, fp
+        vm.run_context.ap = MaybeRelocatable::from((1, 0));
+        vm.run_context.fp = MaybeRelocatable::from((0, 1));
+        //Insert ids into memory
+        vm.memory
+            .insert(
+                &MaybeRelocatable::from((0, 0)),
+                &MaybeRelocatable::from(bigint!(5)),
+            )
+            .unwrap();
+        //Create invalid id value
+        let mut ids = HashMap::<String, BigInt>::new();
+        ids.insert(String::from("value"), bigint!(10));
+
+        assert_eq!(
+            execute_hint(&mut vm, hint_code, ids),
+            Err(VirtualMachineError::FailedToGetReference(bigint!(10)))
+        );
+    }
+
+    #[test]
+    fn run_assert_not_zero_incorrect_id() {
+        let hint_code =
+    "from starkware.cairo.common.math_utils import assert_integer\nassert_integer(ids.value)\nassert ids.value % PRIME != 0, f'assert_not_zero failed: {ids.value} = 0.'".as_bytes();
+        let mut vm = VirtualMachine::new(
+            BigInt::new(Sign::Plus, vec![1, 0, 0, 0, 0, 0, 17, 134217728]),
+            Vec::new(),
+        );
+        //Create references
+        vm.references = vec![HintReference {
+            register: Register::FP,
+            offset: -1,
+        }];
+        vm.segments.add(&mut vm.memory, None);
+        // }
+        // //Initialize ap, fp
+        vm.run_context.ap = MaybeRelocatable::from((1, 0));
+        vm.run_context.fp = MaybeRelocatable::from((0, 1));
+        //Insert ids into memory
+        vm.memory
+            .insert(
+                &MaybeRelocatable::from((0, 0)),
+                &MaybeRelocatable::from(bigint!(0)),
+            )
+            .unwrap();
+        //Create invalid id key
+        let mut ids = HashMap::<String, BigInt>::new();
+        ids.insert(String::from("incorrect_id"), bigint!(0));
+
+        assert_eq!(
+            execute_hint(&mut vm, hint_code, ids),
+            Err(VirtualMachineError::IncorrectIds(
+                vec![String::from("value")],
+                vec![String::from("incorrect_id")],
+            ))
+        );
+    }
+
+    #[test]
+    fn run_assert_not_zero_expected_integer_error() {
+        let hint_code =
+    "from starkware.cairo.common.math_utils import assert_integer\nassert_integer(ids.value)\nassert ids.value % PRIME != 0, f'assert_not_zero failed: {ids.value} = 0.'".as_bytes();
+        let mut vm = VirtualMachine::new(
+            BigInt::new(Sign::Plus, vec![1, 0, 0, 0, 0, 0, 17, 134217728]),
+            Vec::new(),
+        );
+        vm.references = vec![HintReference {
+            register: Register::FP,
+            offset: -1,
+        }];
+        vm.segments.add(&mut vm.memory, None);
+        // }
+        // //Initialize ap, fp
+        vm.run_context.ap = MaybeRelocatable::from((1, 0));
+        vm.run_context.fp = MaybeRelocatable::from((0, 1));
+        //Insert ids into memory
+        vm.memory
+            .insert(
+                &MaybeRelocatable::from((0, 0)),
+                &MaybeRelocatable::from((0, 0)),
+            )
+            .unwrap();
+        //Create ids
+        let mut ids = HashMap::<String, BigInt>::new();
+        ids.insert(String::from("value"), bigint!(0));
+
+        assert_eq!(
+            execute_hint(&mut vm, hint_code, ids),
+            Err(VirtualMachineError::ExpectedInteger(
+                MaybeRelocatable::from((0, 0))
+            ))
+        );
+    }
+
+    #[test]
+    fn run_split_int_assertion_invalid() {
+        let hint_code = "assert ids.value == 0, 'split_int(): value is out of range.'".as_bytes();
+        let mut vm = VirtualMachine::new(
+            BigInt::new(Sign::Plus, vec![1, 0, 0, 0, 0, 0, 17, 134217728]),
+            Vec::new(),
+        );
+        for _ in 0..2 {
+            vm.segments.add(&mut vm.memory, None);
+        }
+        //Initialize ap, fp
+        vm.run_context.ap = MaybeRelocatable::from((1, 0));
+        vm.run_context.fp = MaybeRelocatable::from((0, 1));
+        //Insert ids into memory
+        vm.memory
+            .insert(
+                &MaybeRelocatable::from((0, 0)),
+                &MaybeRelocatable::from(bigint!(1)),
+            )
+            .unwrap();
+        //Create ids
+        let mut ids = HashMap::<String, BigInt>::new();
+        ids.insert(String::from("value"), bigint!(0));
+        //Create references
+        vm.references = vec![HintReference {
+            register: Register::FP,
+            offset: -1,
+        }];
+        //Execute the hint
+        assert_eq!(
+            execute_hint(&mut vm, hint_code, ids),
+            Err(VirtualMachineError::SplitIntNotZero)
+        );
+    }
+
+    #[test]
+    fn run_split_int_assertion_valid() {
+        let hint_code = "assert ids.value == 0, 'split_int(): value is out of range.'".as_bytes();
+        let mut vm = VirtualMachine::new(
+            BigInt::new(Sign::Plus, vec![1, 0, 0, 0, 0, 0, 17, 134217728]),
+            Vec::new(),
+        );
+        for _ in 0..2 {
+            vm.segments.add(&mut vm.memory, None);
+        }
+        //Initialize ap, fp
+        vm.run_context.ap = MaybeRelocatable::from((1, 0));
+        vm.run_context.fp = MaybeRelocatable::from((0, 1));
+        //Insert ids into memory
+        vm.memory
+            .insert(
+                &MaybeRelocatable::from((0, 0)),
+                &MaybeRelocatable::from(bigint!(0)),
+            )
+            .unwrap();
+        //Create ids
+        let mut ids = HashMap::<String, BigInt>::new();
+        ids.insert(String::from("value"), bigint!(0));
+        //Create references
+        vm.references = vec![HintReference {
+            register: Register::FP,
+            offset: -1,
+        }];
+        //Execute the hint
+        assert_eq!(execute_hint(&mut vm, hint_code, ids), Ok(()));
+    }
+
+    #[test]
+    fn run_split_int_valid() {
+        let hint_code = "memory[ids.output] = res = (int(ids.value) % PRIME) % ids.base\nassert res < ids.bound, f'split_int(): Limb {res} is out of range.'".as_bytes();
+        let mut vm = VirtualMachine::new(
+            BigInt::new(Sign::Plus, vec![1, 0, 0, 0, 0, 0, 17, 134217728]),
+            Vec::new(),
+        );
+        for _ in 0..3 {
+            vm.segments.add(&mut vm.memory, None);
+        }
+        //Initialize ap, fp
+        vm.run_context.ap = MaybeRelocatable::from((1, 0));
+        vm.run_context.fp = MaybeRelocatable::from((0, 4));
+        //Insert ids into memory
+        //ids.output
+        vm.memory
+            .insert(
+                &MaybeRelocatable::from((0, 0)),
+                &MaybeRelocatable::from((2, 0)),
+            )
+            .unwrap();
+        //ids.value
+        vm.memory
+            .insert(
+                &MaybeRelocatable::from((0, 1)),
+                &MaybeRelocatable::from(bigint!(2)),
+            )
+            .unwrap();
+        //ids.base
+        vm.memory
+            .insert(
+                &MaybeRelocatable::from((0, 2)),
+                &MaybeRelocatable::from(bigint!(10)),
+            )
+            .unwrap();
+        //ids.bound
+        vm.memory
+            .insert(
+                &MaybeRelocatable::from((0, 3)),
+                &MaybeRelocatable::from(bigint!(100)),
+            )
+            .unwrap();
+        //Create ids
+        let mut ids = HashMap::<String, BigInt>::new();
+        ids.insert(String::from("output"), bigint!(0));
+        ids.insert(String::from("value"), bigint!(1));
+        ids.insert(String::from("base"), bigint!(2));
+        ids.insert(String::from("bound"), bigint!(3));
+        //Create references
+        vm.references = vec![
+            HintReference {
+                register: Register::FP,
+                offset: -4,
+            },
+            HintReference {
+                register: Register::FP,
+                offset: -3,
+            },
+            HintReference {
+                register: Register::FP,
+                offset: -2,
+            },
+            HintReference {
+                register: Register::FP,
+                offset: -1,
+            },
+        ];
+        //Execute the hint
+        assert_eq!(execute_hint(&mut vm, hint_code, ids), Ok(()));
+        assert_eq!(
+            vm.memory.get(&MaybeRelocatable::from((2, 0))),
+            Ok(Some(&MaybeRelocatable::from(bigint!(2))))
+        );
+    }
+
+    #[test]
+    fn run_split_int_invalid() {
+        let hint_code = "memory[ids.output] = res = (int(ids.value) % PRIME) % ids.base\nassert res < ids.bound, f'split_int(): Limb {res} is out of range.'".as_bytes();
+        let mut vm = VirtualMachine::new(
+            BigInt::new(Sign::Plus, vec![1, 0, 0, 0, 0, 0, 17, 134217728]),
+            Vec::new(),
+        );
+        for _ in 0..3 {
+            vm.segments.add(&mut vm.memory, None);
+        }
+        //Initialize ap, fp
+        vm.run_context.ap = MaybeRelocatable::from((1, 0));
+        vm.run_context.fp = MaybeRelocatable::from((0, 4));
+        //Insert ids into memory
+        //ids.output
+        vm.memory
+            .insert(
+                &MaybeRelocatable::from((0, 0)),
+                &MaybeRelocatable::from((2, 0)),
+            )
+            .unwrap();
+        //ids.value
+        vm.memory
+            .insert(
+                &MaybeRelocatable::from((0, 1)),
+                &MaybeRelocatable::from(bigint!(100)),
+            )
+            .unwrap();
+        //ids.base
+        vm.memory
+            .insert(
+                &MaybeRelocatable::from((0, 2)),
+                &MaybeRelocatable::from(bigint!(10000)),
+            )
+            .unwrap();
+        //ids.bound
+        vm.memory
+            .insert(
+                &MaybeRelocatable::from((0, 3)),
+                &MaybeRelocatable::from(bigint!(10)),
+            )
+            .unwrap();
+        //Create ids
+        let mut ids = HashMap::<String, BigInt>::new();
+        ids.insert(String::from("output"), bigint!(0));
+        ids.insert(String::from("value"), bigint!(1));
+        ids.insert(String::from("base"), bigint!(2));
+        ids.insert(String::from("bound"), bigint!(3));
+        //Create references
+        vm.references = vec![
+            HintReference {
+                register: Register::FP,
+                offset: -4,
+            },
+            HintReference {
+                register: Register::FP,
+                offset: -3,
+            },
+            HintReference {
+                register: Register::FP,
+                offset: -2,
+            },
+            HintReference {
+                register: Register::FP,
+                offset: -1,
+            },
+        ];
+        //Execute the hint
+        assert_eq!(
+            execute_hint(&mut vm, hint_code, ids),
+            Err(VirtualMachineError::SplitIntLimbOutOfRange(bigint!(100)))
+        );
+    }
+
+    #[test]
     fn run_is_positive_hint_true() {
         let hint_code =
         "from starkware.cairo.common.math_utils import is_positive\nids.is_positive = 1 if is_positive(\n    value=ids.value, prime=PRIME, rc_bound=range_check_builtin.bound) else 0"
@@ -1515,114 +1936,10 @@
         assert_eq!(
             vm.memory.get(&MaybeRelocatable::from((0, 1))),
             Ok(Some(&MaybeRelocatable::from(bigint!(1))))
-=======
-    fn run_assert_not_zero_true() {
-        let hint_code =
-    "from starkware.cairo.common.math_utils import assert_integer\nassert_integer(ids.value)\nassert ids.value % PRIME != 0, f'assert_not_zero failed: {ids.value} = 0.'".as_bytes();
-        let mut vm = VirtualMachine::new(
-            BigInt::new(Sign::Plus, vec![1, 0, 0, 0, 0, 0, 17, 134217728]),
-            Vec::new(),
-        );
-        //Create references
-        vm.references = vec![HintReference {
-            register: Register::FP,
-            offset: -1,
-        }];
-        vm.segments.add(&mut vm.memory, None);
-        // }
-        // //Initialize ap, fp
-        vm.run_context.ap = MaybeRelocatable::from((1, 0));
-        vm.run_context.fp = MaybeRelocatable::from((0, 1));
-        //Insert ids into memory
-        vm.memory
-            .insert(
-                &MaybeRelocatable::from((0, 0)),
-                &MaybeRelocatable::from(bigint!(5)),
-            )
-            .unwrap();
-        //Create ids
-        let mut ids = HashMap::<String, BigInt>::new();
-        ids.insert(String::from("value"), bigint!(0));
-
-        assert_eq!(execute_hint(&mut vm, hint_code, ids), Ok(()));
-    }
-
-    #[test]
-    fn run_assert_not_zero_false() {
-        let hint_code =
-    "from starkware.cairo.common.math_utils import assert_integer\nassert_integer(ids.value)\nassert ids.value % PRIME != 0, f'assert_not_zero failed: {ids.value} = 0.'".as_bytes();
-        let mut vm = VirtualMachine::new(
-            BigInt::new(Sign::Plus, vec![1, 0, 0, 0, 0, 0, 17, 134217728]),
-            Vec::new(),
-        );
-        //Create references
-        vm.references = vec![HintReference {
-            register: Register::FP,
-            offset: -1,
-        }];
-        vm.segments.add(&mut vm.memory, None);
-        // }
-        // //Initialize ap, fp
-        vm.run_context.ap = MaybeRelocatable::from((1, 0));
-        vm.run_context.fp = MaybeRelocatable::from((0, 1));
-        //Insert ids into memory
-        vm.memory
-            .insert(
-                &MaybeRelocatable::from((0, 0)),
-                &MaybeRelocatable::from(bigint!(0)),
-            )
-            .unwrap();
-        //Create ids
-        let mut ids = HashMap::<String, BigInt>::new();
-        ids.insert(String::from("value"), bigint!(0));
-
-        assert_eq!(
-            execute_hint(&mut vm, hint_code, ids),
-            Err(VirtualMachineError::AssertNotZero(bigint!(0), vm.prime))
-        );
-    }
-
-    #[test]
-    fn run_assert_not_zero_false_with_prime() {
-        let hint_code =
-    "from starkware.cairo.common.math_utils import assert_integer\nassert_integer(ids.value)\nassert ids.value % PRIME != 0, f'assert_not_zero failed: {ids.value} = 0.'".as_bytes();
-        let mut vm = VirtualMachine::new(
-            BigInt::new(Sign::Plus, vec![1, 0, 0, 0, 0, 0, 17, 134217728]),
-            Vec::new(),
-        );
-        //Create references
-        vm.references = vec![HintReference {
-            register: Register::FP,
-            offset: -1,
-        }];
-        vm.segments.add(&mut vm.memory, None);
-        // }
-        // //Initialize ap, fp
-        vm.run_context.ap = MaybeRelocatable::from((1, 0));
-        vm.run_context.fp = MaybeRelocatable::from((0, 1));
-        //Insert ids into memory
-        vm.memory
-            .insert(
-                &MaybeRelocatable::from((0, 0)),
-                &MaybeRelocatable::from(vm.prime.clone()),
-            )
-            .unwrap();
-        //Create ids
-        let mut ids = HashMap::<String, BigInt>::new();
-        ids.insert(String::from("value"), bigint!(0));
-
-        assert_eq!(
-            execute_hint(&mut vm, hint_code, ids),
-            Err(VirtualMachineError::AssertNotZero(
-                vm.prime.clone(),
-                vm.prime
-            ))
->>>>>>> e295ec47
-        );
-    }
-
-    #[test]
-<<<<<<< HEAD
+        );
+    }
+
+    #[test]
     fn run_is_positive_hint_false() {
         let hint_code =
         "from starkware.cairo.common.math_utils import is_positive\nids.is_positive = 1 if is_positive(\n    value=ids.value, prime=PRIME, rc_bound=range_check_builtin.bound) else 0"
@@ -1633,127 +1950,10 @@
                 "range_check".to_string(),
                 Box::new(RangeCheckBuiltinRunner::new(true, bigint!(8), 8)),
             )],
-=======
-    fn run_assert_not_zero_failed_to_get_reference() {
-        let hint_code =
-    "from starkware.cairo.common.math_utils import assert_integer\nassert_integer(ids.value)\nassert ids.value % PRIME != 0, f'assert_not_zero failed: {ids.value} = 0.'".as_bytes();
-        let mut vm = VirtualMachine::new(
-            BigInt::new(Sign::Plus, vec![1, 0, 0, 0, 0, 0, 17, 134217728]),
-            Vec::new(),
-        );
-        //Create references
-        vm.references = vec![HintReference {
-            register: Register::FP,
-            offset: -1,
-        }];
-        vm.segments.add(&mut vm.memory, None);
-        // }
-        // //Initialize ap, fp
-        vm.run_context.ap = MaybeRelocatable::from((1, 0));
-        vm.run_context.fp = MaybeRelocatable::from((0, 1));
-        //Insert ids into memory
-        vm.memory
-            .insert(
-                &MaybeRelocatable::from((0, 0)),
-                &MaybeRelocatable::from(bigint!(5)),
-            )
-            .unwrap();
-        //Create invalid id value
-        let mut ids = HashMap::<String, BigInt>::new();
-        ids.insert(String::from("value"), bigint!(10));
-
-        assert_eq!(
-            execute_hint(&mut vm, hint_code, ids),
-            Err(VirtualMachineError::FailedToGetReference(bigint!(10)))
-        );
-    }
-
-    #[test]
-    fn run_assert_not_zero_incorrect_id() {
-        let hint_code =
-    "from starkware.cairo.common.math_utils import assert_integer\nassert_integer(ids.value)\nassert ids.value % PRIME != 0, f'assert_not_zero failed: {ids.value} = 0.'".as_bytes();
-        let mut vm = VirtualMachine::new(
-            BigInt::new(Sign::Plus, vec![1, 0, 0, 0, 0, 0, 17, 134217728]),
-            Vec::new(),
-        );
-        //Create references
-        vm.references = vec![HintReference {
-            register: Register::FP,
-            offset: -1,
-        }];
-        vm.segments.add(&mut vm.memory, None);
-        // }
-        // //Initialize ap, fp
-        vm.run_context.ap = MaybeRelocatable::from((1, 0));
-        vm.run_context.fp = MaybeRelocatable::from((0, 1));
-        //Insert ids into memory
-        vm.memory
-            .insert(
-                &MaybeRelocatable::from((0, 0)),
-                &MaybeRelocatable::from(bigint!(0)),
-            )
-            .unwrap();
-        //Create invalid id key
-        let mut ids = HashMap::<String, BigInt>::new();
-        ids.insert(String::from("incorrect_id"), bigint!(0));
-
-        assert_eq!(
-            execute_hint(&mut vm, hint_code, ids),
-            Err(VirtualMachineError::IncorrectIds(
-                vec![String::from("value")],
-                vec![String::from("incorrect_id")],
-            ))
-        );
-    }
-
-    #[test]
-    fn run_assert_not_zero_expected_integer_error() {
-        let hint_code =
-    "from starkware.cairo.common.math_utils import assert_integer\nassert_integer(ids.value)\nassert ids.value % PRIME != 0, f'assert_not_zero failed: {ids.value} = 0.'".as_bytes();
-        let mut vm = VirtualMachine::new(
-            BigInt::new(Sign::Plus, vec![1, 0, 0, 0, 0, 0, 17, 134217728]),
-            Vec::new(),
-        );
-        vm.references = vec![HintReference {
-            register: Register::FP,
-            offset: -1,
-        }];
-        vm.segments.add(&mut vm.memory, None);
-        // }
-        // //Initialize ap, fp
-        vm.run_context.ap = MaybeRelocatable::from((1, 0));
-        vm.run_context.fp = MaybeRelocatable::from((0, 1));
-        //Insert ids into memory
-        vm.memory
-            .insert(
-                &MaybeRelocatable::from((0, 0)),
-                &MaybeRelocatable::from((0, 0)),
-            )
-            .unwrap();
-        //Create ids
-        let mut ids = HashMap::<String, BigInt>::new();
-        ids.insert(String::from("value"), bigint!(0));
-
-        assert_eq!(
-            execute_hint(&mut vm, hint_code, ids),
-            Err(VirtualMachineError::ExpectedInteger(
-                MaybeRelocatable::from((0, 0))
-            ))
-        );
-    }
-
-    #[test]
-    fn run_split_int_assertion_invalid() {
-        let hint_code = "assert ids.value == 0, 'split_int(): value is out of range.'".as_bytes();
-        let mut vm = VirtualMachine::new(
-            BigInt::new(Sign::Plus, vec![1, 0, 0, 0, 0, 0, 17, 134217728]),
-            Vec::new(),
->>>>>>> e295ec47
-        );
-        for _ in 0..2 {
-            vm.segments.add(&mut vm.memory, None);
-        }
-<<<<<<< HEAD
+        );
+        for _ in 0..2 {
+            vm.segments.add(&mut vm.memory, None);
+        }
         //Initialize fp
         vm.run_context.fp = MaybeRelocatable::from((0, 2));
         //Insert ids.value into memory
@@ -1785,35 +1985,10 @@
         assert_eq!(
             vm.memory.get(&MaybeRelocatable::from((0, 1))),
             Ok(Some(&MaybeRelocatable::from(bigint!(0))))
-=======
-        //Initialize ap, fp
-        vm.run_context.ap = MaybeRelocatable::from((1, 0));
-        vm.run_context.fp = MaybeRelocatable::from((0, 1));
-        //Insert ids into memory
-        vm.memory
-            .insert(
-                &MaybeRelocatable::from((0, 0)),
-                &MaybeRelocatable::from(bigint!(1)),
-            )
-            .unwrap();
-        //Create ids
-        let mut ids = HashMap::<String, BigInt>::new();
-        ids.insert(String::from("value"), bigint!(0));
-        //Create references
-        vm.references = vec![HintReference {
-            register: Register::FP,
-            offset: -1,
-        }];
-        //Execute the hint
-        assert_eq!(
-            execute_hint(&mut vm, hint_code, ids),
-            Err(VirtualMachineError::SplitIntNotZero)
->>>>>>> e295ec47
-        );
-    }
-
-    #[test]
-<<<<<<< HEAD
+        );
+    }
+
+    #[test]
     fn run_is_positive_hint_outside_valid_range() {
         let hint_code =
         "from starkware.cairo.common.math_utils import is_positive\nids.is_positive = 1 if is_positive(\n    value=ids.value, prime=PRIME, rc_bound=range_check_builtin.bound) else 0"
@@ -1824,18 +1999,10 @@
                 "range_check".to_string(),
                 Box::new(RangeCheckBuiltinRunner::new(true, bigint!(8), 8)),
             )],
-=======
-    fn run_split_int_assertion_valid() {
-        let hint_code = "assert ids.value == 0, 'split_int(): value is out of range.'".as_bytes();
-        let mut vm = VirtualMachine::new(
-            BigInt::new(Sign::Plus, vec![1, 0, 0, 0, 0, 0, 17, 134217728]),
-            Vec::new(),
->>>>>>> e295ec47
-        );
-        for _ in 0..2 {
-            vm.segments.add(&mut vm.memory, None);
-        }
-<<<<<<< HEAD
+        );
+        for _ in 0..2 {
+            vm.segments.add(&mut vm.memory, None);
+        }
         //Initialize fp
         vm.run_context.fp = MaybeRelocatable::from((0, 2));
         //Insert ids.value into memory
@@ -1853,93 +2020,10 @@
         let mut ids = HashMap::<String, BigInt>::new();
         ids.insert(String::from("value"), bigint!(0));
         ids.insert(String::from("is_positive"), bigint!(1));
-=======
-        //Initialize ap, fp
-        vm.run_context.ap = MaybeRelocatable::from((1, 0));
-        vm.run_context.fp = MaybeRelocatable::from((0, 1));
-        //Insert ids into memory
-        vm.memory
-            .insert(
-                &MaybeRelocatable::from((0, 0)),
-                &MaybeRelocatable::from(bigint!(0)),
-            )
-            .unwrap();
-        //Create ids
-        let mut ids = HashMap::<String, BigInt>::new();
-        ids.insert(String::from("value"), bigint!(0));
-        //Create references
-        vm.references = vec![HintReference {
-            register: Register::FP,
-            offset: -1,
-        }];
-        //Execute the hint
-        assert_eq!(execute_hint(&mut vm, hint_code, ids), Ok(()));
-    }
-
-    #[test]
-    fn run_split_int_valid() {
-        let hint_code = "memory[ids.output] = res = (int(ids.value) % PRIME) % ids.base\nassert res < ids.bound, f'split_int(): Limb {res} is out of range.'".as_bytes();
-        let mut vm = VirtualMachine::new(
-            BigInt::new(Sign::Plus, vec![1, 0, 0, 0, 0, 0, 17, 134217728]),
-            Vec::new(),
-        );
-        for _ in 0..3 {
-            vm.segments.add(&mut vm.memory, None);
-        }
-        //Initialize ap, fp
-        vm.run_context.ap = MaybeRelocatable::from((1, 0));
-        vm.run_context.fp = MaybeRelocatable::from((0, 4));
-        //Insert ids into memory
-        //ids.output
-        vm.memory
-            .insert(
-                &MaybeRelocatable::from((0, 0)),
-                &MaybeRelocatable::from((2, 0)),
-            )
-            .unwrap();
-        //ids.value
-        vm.memory
-            .insert(
-                &MaybeRelocatable::from((0, 1)),
-                &MaybeRelocatable::from(bigint!(2)),
-            )
-            .unwrap();
-        //ids.base
-        vm.memory
-            .insert(
-                &MaybeRelocatable::from((0, 2)),
-                &MaybeRelocatable::from(bigint!(10)),
-            )
-            .unwrap();
-        //ids.bound
-        vm.memory
-            .insert(
-                &MaybeRelocatable::from((0, 3)),
-                &MaybeRelocatable::from(bigint!(100)),
-            )
-            .unwrap();
-        //Create ids
-        let mut ids = HashMap::<String, BigInt>::new();
-        ids.insert(String::from("output"), bigint!(0));
-        ids.insert(String::from("value"), bigint!(1));
-        ids.insert(String::from("base"), bigint!(2));
-        ids.insert(String::from("bound"), bigint!(3));
->>>>>>> e295ec47
         //Create references
         vm.references = vec![
             HintReference {
                 register: Register::FP,
-<<<<<<< HEAD
-=======
-                offset: -4,
-            },
-            HintReference {
-                register: Register::FP,
-                offset: -3,
-            },
-            HintReference {
-                register: Register::FP,
->>>>>>> e295ec47
                 offset: -2,
             },
             HintReference {
@@ -1948,24 +2032,16 @@
             },
         ];
         //Execute the hint
-<<<<<<< HEAD
         assert_eq!(
             execute_hint(&mut vm, hint_code, ids),
             Err(VirtualMachineError::ValueOutsideValidRange(as_int(
                 &BigInt::new(Sign::Plus, vec![1, 0, 0, 0, 0, 0, 17, 134217727]),
                 &vm.prime
             )))
-=======
-        assert_eq!(execute_hint(&mut vm, hint_code, ids), Ok(()));
-        assert_eq!(
-            vm.memory.get(&MaybeRelocatable::from((2, 0))),
-            Ok(Some(&MaybeRelocatable::from(bigint!(2))))
->>>>>>> e295ec47
-        );
-    }
-
-    #[test]
-<<<<<<< HEAD
+        );
+    }
+
+    #[test]
     fn run_is_positive_hint_is_positive_not_empty() {
         let hint_code ="from starkware.cairo.common.math_utils import is_positive\nids.is_positive = 1 if is_positive(\n    value=ids.value, prime=PRIME, rc_bound=range_check_builtin.bound) else 0"
         .as_bytes();
@@ -1993,75 +2069,16 @@
             .insert(
                 &MaybeRelocatable::from((0, 1)),
                 &MaybeRelocatable::from(bigint!(4)),
-=======
-    fn run_split_int_invalid() {
-        let hint_code = "memory[ids.output] = res = (int(ids.value) % PRIME) % ids.base\nassert res < ids.bound, f'split_int(): Limb {res} is out of range.'".as_bytes();
-        let mut vm = VirtualMachine::new(
-            BigInt::new(Sign::Plus, vec![1, 0, 0, 0, 0, 0, 17, 134217728]),
-            Vec::new(),
-        );
-        for _ in 0..3 {
-            vm.segments.add(&mut vm.memory, None);
-        }
-        //Initialize ap, fp
-        vm.run_context.ap = MaybeRelocatable::from((1, 0));
-        vm.run_context.fp = MaybeRelocatable::from((0, 4));
-        //Insert ids into memory
-        //ids.output
-        vm.memory
-            .insert(
-                &MaybeRelocatable::from((0, 0)),
-                &MaybeRelocatable::from((2, 0)),
-            )
-            .unwrap();
-        //ids.value
-        vm.memory
-            .insert(
-                &MaybeRelocatable::from((0, 1)),
-                &MaybeRelocatable::from(bigint!(100)),
-            )
-            .unwrap();
-        //ids.base
-        vm.memory
-            .insert(
-                &MaybeRelocatable::from((0, 2)),
-                &MaybeRelocatable::from(bigint!(10000)),
-            )
-            .unwrap();
-        //ids.bound
-        vm.memory
-            .insert(
-                &MaybeRelocatable::from((0, 3)),
-                &MaybeRelocatable::from(bigint!(10)),
->>>>>>> e295ec47
-            )
-            .unwrap();
-        //Create ids
-        let mut ids = HashMap::<String, BigInt>::new();
-<<<<<<< HEAD
+            )
+            .unwrap();
+        //Create ids
+        let mut ids = HashMap::<String, BigInt>::new();
         ids.insert(String::from("value"), bigint!(0));
         ids.insert(String::from("is_positive"), bigint!(1));
-=======
-        ids.insert(String::from("output"), bigint!(0));
-        ids.insert(String::from("value"), bigint!(1));
-        ids.insert(String::from("base"), bigint!(2));
-        ids.insert(String::from("bound"), bigint!(3));
->>>>>>> e295ec47
         //Create references
         vm.references = vec![
             HintReference {
                 register: Register::FP,
-<<<<<<< HEAD
-=======
-                offset: -4,
-            },
-            HintReference {
-                register: Register::FP,
-                offset: -3,
-            },
-            HintReference {
-                register: Register::FP,
->>>>>>> e295ec47
                 offset: -2,
             },
             HintReference {
@@ -2072,7 +2089,6 @@
         //Execute the hint
         assert_eq!(
             execute_hint(&mut vm, hint_code, ids),
-<<<<<<< HEAD
             Err(VirtualMachineError::MemoryError(
                 MemoryError::InconsistentMemory(
                     MaybeRelocatable::from((0, 1)),
@@ -2080,9 +2096,6 @@
                     MaybeRelocatable::from(bigint!(1))
                 )
             ))
-=======
-            Err(VirtualMachineError::SplitIntLimbOutOfRange(bigint!(100)))
->>>>>>> e295ec47
         );
     }
 }